from sympy.utilities.pytest import XFAIL, raises
from sympy import (symbols, lambdify, sqrt, sin, cos, pi, atan, Rational, Float,
        Matrix, Lambda, exp, Integral, oo)
from sympy.printing.lambdarepr import LambdaPrinter
from sympy import mpmath
from sympy.utilities.lambdify import implemented_function
import math, sympy

<<<<<<< HEAD
# high precision output of sin(0.2*pi) is used to detect if precision is lost unwanted
mpmath.mp.dps = 50
sin02 = mpmath.mpf("0.19866933079506121545941262711838975037020672954020")

=======
>>>>>>> c9470ac4
x,y,z = symbols('x,y,z')

#================== Test different arguments ==============
def test_no_args():
    f = lambdify([], 1)
    try:
        f(-1)
        assert False
    except TypeError:
        pass
    assert f() == 1

def test_single_arg():
    f = lambdify(x, 2*x)
    assert f(1) == 2

def test_list_args():
    f = lambdify([x,y], x+y)
    assert f(1,2) == 3

def test_str_args():
    f = lambdify('x,y,z', 'z,y,x')
    assert f(3,2,1) == (1,2,3)
    assert f(1.0,2.0,3.0) == (3.0,2.0,1.0)
    # make sure correct number of args required
    try:
        f(0)
        assert False
    except TypeError:
        pass

def test_own_namespace():
    myfunc = lambda x:1
    f = lambdify(x, sin(x), {"sin":myfunc})
    assert f(0.1) == 1
    assert f(100) == 1

def test_own_module():
    f = lambdify(x, sin(x), math)
    assert f(0)==0.0
    f = lambdify(x, sympy.ceiling(x), math)
    try:
        f(4.5)
        assert False
    except NameError:
        pass

def test_bad_args():
    try:
        # no vargs given
        f = lambdify(1)
        assert False
    except TypeError:
        pass
    try:
        # same with vector exprs
        f = lambdify([1,2])
        assert False
    except TypeError:
        pass

#================== Test different modules ================

# high precision output of sin(0.2*pi) is used to detect if precision is lost unwanted

def test_sympy_lambda():
    dps = mpmath.mp.dps
    mpmath.mp.dps = 50
    try:
        sin02 = mpmath.mpf("0.19866933079506121545941262711838975037020672954020")
        f = lambdify(x, sin(x), "sympy")
        assert f(x) == sin(x)
        prec = 1e-15
        assert -prec < f(Rational(1,5)).evalf() - Float(str(sin02)) < prec
        try:
            # arctan is in numpy module and should not be available
            f = lambdify(x, arctan(x), "sympy")
            assert False
        except NameError:
            pass
    finally:
        mpmath.mp.dps = dps

def test_math_lambda():
    dps = mpmath.mp.dps
    mpmath.mp.dps = 50
    try:
        sin02 = mpmath.mpf("0.19866933079506121545941262711838975037020672954020")
        f = lambdify(x, sin(x), "math")
        prec = 1e-15
        assert -prec < f(0.2) - sin02 < prec
        try:
            f(x) # if this succeeds, it can't be a python math function
            assert False
        except ValueError:
            pass
    finally:
        mpmath.mp.dps = dps

def test_mpmath_lambda():
    dps = mpmath.mp.dps
    mpmath.mp.dps = 50
    try:
        sin02 = mpmath.mpf("0.19866933079506121545941262711838975037020672954020")
        f = lambdify(x, sin(x), "mpmath")
        prec = 1e-49 # mpmath precision is around 50 decimal places
        assert -prec < f(mpmath.mpf("0.2")) - sin02 < prec
        try:
            f(x) # if this succeeds, it can't be a mpmath function
            assert False
        except TypeError:
            pass
    finally:
        mpmath.mp.dps = dps

@XFAIL
def test_number_precision():
    dps = mpmath.mp.dps
    mpmath.mp.dps = 50
    try:
        sin02 = mpmath.mpf("0.19866933079506121545941262711838975037020672954020")
        f = lambdify(x, sin02, "mpmath")
        prec = 1e-49 # mpmath precision is around 50 decimal places
        assert -prec < f(0) - sin02 < prec
    finally:
        mpmath.mp.dps = dps

#================== Test Translations =====================
# We can only check if all translated functions are valid. It has to be checked
# by hand if they are complete.

def test_math_transl():
    from sympy.utilities.lambdify import MATH_TRANSLATIONS
    for sym, mat in MATH_TRANSLATIONS.iteritems():
        assert sym in sympy.__dict__
        assert mat in math.__dict__

def test_mpmath_transl():
    from sympy.utilities.lambdify import MPMATH_TRANSLATIONS
    for sym, mat in MPMATH_TRANSLATIONS.iteritems():
        assert sym in sympy.__dict__ or sym == 'Matrix'
        assert mat in mpmath.__dict__

#================== Test some functions ===================
def test_exponentiation():
    f = lambdify(x, x**2)
    assert f(-1) == 1
    assert f(0) == 0
    assert f(1) == 1
    assert f(-2) == 4
    assert f(2) == 4
    assert f(2.5) == 6.25

def test_sqrt():
    f = lambdify(x, sqrt(x))
    assert f(0) == 0.0
    assert f(1) == 1.0
    assert f(4) == 2.0
    assert abs(f(2) - 1.414) < 0.001
    assert f(6.25) == 2.5
    try:
        f(-1)
        assert False
    except ValueError: pass

def test_trig():
    f = lambdify([x], [cos(x),sin(x)])
    d = f(pi)
    prec = 1e-11
    assert -prec < d[0]+1 < prec
    assert -prec < d[1] < prec
    d = f(3.14159)
    prec = 1e-5
    assert -prec < d[0]+1 < prec
    assert -prec < d[1] < prec

#================== Test vectors ==========================
def test_vector_simple():
    f = lambdify((x,y,z), (z,y,x))
    assert f(3,2,1) == (1,2,3)
    assert f(1.0,2.0,3.0) == (3.0,2.0,1.0)
    # make sure correct number of args required
    try:
        f(0)
        assert False
    except TypeError: pass

def test_vector_discontinuous():
    f = lambdify(x, (-1/x, 1/x))
    try:
        f(0)
        assert False
    except ZeroDivisionError: pass
    assert f(1) == (-1.0, 1.0)
    assert f(2) == (-0.5, 0.5)
    assert f(-2) == (0.5, -0.5)

def test_trig_symbolic():
    f = lambdify([x], [cos(x),sin(x)])
    d = f(pi)
    assert abs(d[0]+1) < 0.0001
    assert abs(d[1]-0) < 0.0001

def test_trig_float():
    f = lambdify([x], [cos(x),sin(x)])
    d = f(3.14159)
    assert abs(d[0]+1) < 0.0001
    assert abs(d[1]-0) < 0.0001

def test_docs():
    f = lambdify(x, x**2)
    assert f(2) == 4
    f = lambdify([x,y,z], [z,y,x])
    assert f(1, 2, 3) == [3, 2, 1]
    f = lambdify(x, sqrt(x))
    assert f(4) == 2.0
    f = lambdify((x,y), sin(x*y)**2)
    assert f(0, 5) == 0

def test_math():
    f = lambdify((x, y), sin(x), modules="math")
    assert f(0, 5) == 0

def test_sin():
    f = lambdify(x, sin(x)**2)
    assert isinstance(f(2), float)
    f = lambdify(x, sin(x)**2, modules="math")
    assert isinstance(f(2), float)

def test_matrix():
    A = Matrix([[x, x*y], [sin(z)+4, x**z]])
    sol = Matrix([[1, 2], [sin(3)+4, 1]])
    f = lambdify((x,y,z), A, modules="sympy")
    assert f(1,2,3) == sol
    f = lambdify((x,y,z), (A, [A]), modules="sympy")
    assert f(1,2,3) == (sol,[sol])

def test_integral():
    f = Lambda(x, exp(-x**2))
    l = lambdify(x, Integral(f(x), (x, -oo, oo)), modules="sympy")
    assert l(x) == Integral(exp(-x**2), (x, -oo, oo))

#########Test Symbolic###########
def test_sym_single_arg():
    f = lambdify(x, x * y)
    assert f(z) == z * y

def test_sym_list_args():
    f = lambdify([x,y], x + y + z)
    assert f(1,2) == 3 + z

def test_sym_integral():
    f = Lambda(x, exp(-x**2))
    l = lambdify(x, Integral(f(x), (x, -oo, oo)), modules="sympy")
    assert l(y).doit() == sqrt(pi)

def test_namespace_order():
    # lambdify had a bug, such that module dictionaries or cached module
    # dictionaries would pull earlier namespaces into themselves.
    # Because the module dictionaries form the namespace of the
    # generated lambda, this meant that the behavior of a previously
    # generated lambda function could change as a result of later calls
    # to lambdify.
    n1 = {'f': lambda x:'first f'}
    n2 = {'f': lambda x:'second f',
          'g': lambda x:'function g'}
    f = sympy.Function('f')
    g = sympy.Function('g')
    if1 = lambdify(x, f(x), modules=(n1, "sympy"))
    assert if1(1) == 'first f'
    if2 = lambdify(x, g(x), modules=(n2, "sympy"))
    # previously gave 'second f'
    assert if1(1) == 'first f'

#================== Test special printers ==========================
def test_special_printers():
    class IntervalPrinter(LambdaPrinter):
        """Use ``lambda`` printer but print numbers as ``mpi`` intervals. """

        def _print_Integer(self, expr):
            return "mpi('%s')" % super(IntervalPrinter, self)._print_Integer(expr)

        def _print_Rational(self, expr):
            return "mpi('%s')" % super(IntervalPrinter, self)._print_Rational(expr)

    def intervalrepr(expr):
        return IntervalPrinter().doprint(expr)

    expr = sympy.sqrt(sympy.sqrt(2) + sympy.sqrt(3)) + sympy.S(1)/2

    func0 = lambdify((), expr, modules="mpmath", printer=intervalrepr)
    func1 = lambdify((), expr, modules="mpmath", printer=IntervalPrinter)
    func2 = lambdify((), expr, modules="mpmath", printer=IntervalPrinter())

    mpi = type(mpmath.mpi(1, 2))

    assert isinstance(func0(), mpi)
    assert isinstance(func1(), mpi)
    assert isinstance(func2(), mpi)


def test_imps():
    # Here we check if the default returned functions are anonymous - in
    # the sense that we can have more than one function with the same name
    f = implemented_function('f', lambda x: 2*x)
    g = implemented_function('f', lambda x: math.sqrt(x))
    l1 = lambdify(x, f(x))
    l2 = lambdify(x, g(x))
    assert str(f(x)) == str(g(x))
    assert l1(3) == 6
    assert l2(3) == math.sqrt(3)
    # check that we can pass in a Function as input
    func = sympy.Function('myfunc')
    assert not hasattr(func, '_imp_')
    my_f = implemented_function(func, lambda x: 2*x)
    assert hasattr(func, '_imp_')
    # Error for functions with same name and different implementation
    f2 = implemented_function("f", lambda x : x+101)
    raises(ValueError, 'lambdify(x, f(f2(x)))')

def test_lambdify_imps():
    # Test lambdify with implemented functions
    # first test basic (sympy) lambdify
    f = sympy.cos
    assert lambdify(x, f(x))(0) == 1
    assert lambdify(x, 1 + f(x))(0) == 2
    assert lambdify((x, y), y + f(x))(0, 1) == 2
    # make an implemented function and test
    f = implemented_function("f", lambda x : x+100)
    assert lambdify(x, f(x))(0) == 100
    assert lambdify(x, 1 + f(x))(0) == 101
    assert lambdify((x, y), y + f(x))(0, 1) == 101
    # Can also handle tuples, lists, dicts as expressions
    lam = lambdify(x, (f(x), x))
    assert lam(3) == (103, 3)
    lam = lambdify(x, [f(x), x])
    assert lam(3) == [103, 3]
    lam = lambdify(x, [f(x), (f(x), x)])
    assert lam(3) == [103, (103, 3)]
    lam = lambdify(x, {f(x): x})
    assert lam(3) == {103: 3}
    lam = lambdify(x, {f(x): x})
    assert lam(3) == {103: 3}
    lam = lambdify(x, {x: f(x)})
    assert lam(3) == {3: 103}
    # Check that imp preferred to other namespaces by default
    d = {'f': lambda x : x + 99}
    lam = lambdify(x, f(x), d)
    assert lam(3) == 103
    # Unless flag passed
    lam = lambdify(x, f(x), d, use_imps=False)
    assert lam(3) == 102

#================== Test special printers ==========================
def test_special_printers():
    class IntervalPrinter(LambdaPrinter):
        """Use ``lambda`` printer but print numbers as ``mpi`` intervals. """

        def _print_Integer(self, expr):
            return "mpi('%s')" % super(IntervalPrinter, self)._print_Integer(expr)

        def _print_Rational(self, expr):
            return "mpi('%s')" % super(IntervalPrinter, self)._print_Rational(expr)

    def intervalrepr(expr):
        return IntervalPrinter().doprint(expr)

    expr = sympy.sqrt(sympy.sqrt(2) + sympy.sqrt(3)) + sympy.S(1)/2

    func0 = lambdify((), expr, modules="mpmath", printer=intervalrepr)
    func1 = lambdify((), expr, modules="mpmath", printer=IntervalPrinter)
    func2 = lambdify((), expr, modules="mpmath", printer=IntervalPrinter())

    mpi = type(mpmath.mpi(1, 2))

    assert isinstance(func0(), mpi)
    assert isinstance(func1(), mpi)
    assert isinstance(func2(), mpi)<|MERGE_RESOLUTION|>--- conflicted
+++ resolved
@@ -6,13 +6,6 @@
 from sympy.utilities.lambdify import implemented_function
 import math, sympy
 
-<<<<<<< HEAD
-# high precision output of sin(0.2*pi) is used to detect if precision is lost unwanted
-mpmath.mp.dps = 50
-sin02 = mpmath.mpf("0.19866933079506121545941262711838975037020672954020")
-
-=======
->>>>>>> c9470ac4
 x,y,z = symbols('x,y,z')
 
 #================== Test different arguments ==============
@@ -286,33 +279,6 @@
     if2 = lambdify(x, g(x), modules=(n2, "sympy"))
     # previously gave 'second f'
     assert if1(1) == 'first f'
-
-#================== Test special printers ==========================
-def test_special_printers():
-    class IntervalPrinter(LambdaPrinter):
-        """Use ``lambda`` printer but print numbers as ``mpi`` intervals. """
-
-        def _print_Integer(self, expr):
-            return "mpi('%s')" % super(IntervalPrinter, self)._print_Integer(expr)
-
-        def _print_Rational(self, expr):
-            return "mpi('%s')" % super(IntervalPrinter, self)._print_Rational(expr)
-
-    def intervalrepr(expr):
-        return IntervalPrinter().doprint(expr)
-
-    expr = sympy.sqrt(sympy.sqrt(2) + sympy.sqrt(3)) + sympy.S(1)/2
-
-    func0 = lambdify((), expr, modules="mpmath", printer=intervalrepr)
-    func1 = lambdify((), expr, modules="mpmath", printer=IntervalPrinter)
-    func2 = lambdify((), expr, modules="mpmath", printer=IntervalPrinter())
-
-    mpi = type(mpmath.mpi(1, 2))
-
-    assert isinstance(func0(), mpi)
-    assert isinstance(func1(), mpi)
-    assert isinstance(func2(), mpi)
-
 
 def test_imps():
     # Here we check if the default returned functions are anonymous - in
