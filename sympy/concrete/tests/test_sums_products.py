from sympy import (
    Abs, And, binomial, Catalan, cos, Derivative, E, Eq, exp, EulerGamma,
    factorial, Function, harmonic, I, Integral, KroneckerDelta, log,
    nan, oo, pi, Piecewise, Product, product, Rational, S, simplify, Identity,
    sin, sqrt, Sum, summation, Symbol, symbols, sympify, zeta, gamma, Le,
    Indexed, Idx, IndexedBase, prod, Dummy, lowergamma, Range, floor,
    RisingFactorial, MatrixSymbol)
from sympy.abc import a, b, c, d, k, m, x, y, z
from sympy.concrete.summations import telescopic, _dummy_with_inherited_properties_concrete
from sympy.concrete.expr_with_intlimits import ReorderError
from sympy.utilities.pytest import XFAIL, raises, slow
from sympy.matrices import \
    Matrix, SparseMatrix, ImmutableDenseMatrix, ImmutableSparseMatrix
from sympy.core.mod import Mod
from sympy.core.compatibility import range

n = Symbol('n', integer=True)

def test_karr_convention():
    # Test the Karr summation convention that we want to hold.
    # See his paper "Summation in Finite Terms" for a detailed
    # reasoning why we really want exactly this definition.
    # The convention is described on page 309 and essentially
    # in section 1.4, definition 3:
    #
    # \sum_{m <= i < n} f(i) 'has the obvious meaning'   for m < n
    # \sum_{m <= i < n} f(i) = 0                         for m = n
    # \sum_{m <= i < n} f(i) = - \sum_{n <= i < m} f(i)  for m > n
    #
    # It is important to note that he defines all sums with
    # the upper limit being *exclusive*.
    # In contrast, sympy and the usual mathematical notation has:
    #
    # sum_{i = a}^b f(i) = f(a) + f(a+1) + ... + f(b-1) + f(b)
    #
    # with the upper limit *inclusive*. So translating between
    # the two we find that:
    #
    # \sum_{m <= i < n} f(i) = \sum_{i = m}^{n-1} f(i)
    #
    # where we intentionally used two different ways to typeset the
    # sum and its limits.

    i = Symbol("i", integer=True)
    k = Symbol("k", integer=True)
    j = Symbol("j", integer=True)

    # A simple example with a concrete summand and symbolic limits.

    # The normal sum: m = k and n = k + j and therefore m < n:
    m = k
    n = k + j

    a = m
    b = n - 1
    S1 = Sum(i**2, (i, a, b)).doit()

    # The reversed sum: m = k + j and n = k and therefore m > n:
    m = k + j
    n = k

    a = m
    b = n - 1
    S2 = Sum(i**2, (i, a, b)).doit()

    assert simplify(S1 + S2) == 0

    # Test the empty sum: m = k and n = k and therefore m = n:
    m = k
    n = k

    a = m
    b = n - 1
    Sz = Sum(i**2, (i, a, b)).doit()

    assert Sz == 0

    # Another example this time with an unspecified summand and
    # numeric limits. (We can not do both tests in the same example.)
    f = Function("f")

    # The normal sum with m < n:
    m = 2
    n = 11

    a = m
    b = n - 1
    S1 = Sum(f(i), (i, a, b)).doit()

    # The reversed sum with m > n:
    m = 11
    n = 2

    a = m
    b = n - 1
    S2 = Sum(f(i), (i, a, b)).doit()

    assert simplify(S1 + S2) == 0

    # Test the empty sum with m = n:
    m = 5
    n = 5

    a = m
    b = n - 1
    Sz = Sum(f(i), (i, a, b)).doit()

    assert Sz == 0

    e = Piecewise((exp(-i), Mod(i, 2) > 0), (0, True))
    s = Sum(e, (i, 0, 11))
    assert s.n(3) == s.doit().n(3)


def test_karr_proposition_2a():
    # Test Karr, page 309, proposition 2, part a
    i = Symbol("i", integer=True)
    u = Symbol("u", integer=True)
    v = Symbol("v", integer=True)

    def test_the_sum(m, n):
        # g
        g = i**3 + 2*i**2 - 3*i
        # f = Delta g
        f = simplify(g.subs(i, i+1) - g)
        # The sum
        a = m
        b = n - 1
        S = Sum(f, (i, a, b)).doit()
        # Test if Sum_{m <= i < n} f(i) = g(n) - g(m)
        assert simplify(S - (g.subs(i, n) - g.subs(i, m))) == 0

    # m < n
    test_the_sum(u,   u+v)
    # m = n
    test_the_sum(u,   u  )
    # m > n
    test_the_sum(u+v, u  )


def test_karr_proposition_2b():
    # Test Karr, page 309, proposition 2, part b
    i = Symbol("i", integer=True)
    u = Symbol("u", integer=True)
    v = Symbol("v", integer=True)
    w = Symbol("w", integer=True)

    def test_the_sum(l, n, m):
        # Summand
        s = i**3
        # First sum
        a = l
        b = n - 1
        S1 = Sum(s, (i, a, b)).doit()
        # Second sum
        a = l
        b = m - 1
        S2 = Sum(s, (i, a, b)).doit()
        # Third sum
        a = m
        b = n - 1
        S3 = Sum(s, (i, a, b)).doit()
        # Test if S1 = S2 + S3 as required
        assert S1 - (S2 + S3) == 0

    # l < m < n
    test_the_sum(u,     u+v,   u+v+w)
    # l < m = n
    test_the_sum(u,     u+v,   u+v  )
    # l < m > n
    test_the_sum(u,     u+v+w, v    )
    # l = m < n
    test_the_sum(u,     u,     u+v  )
    # l = m = n
    test_the_sum(u,     u,     u    )
    # l = m > n
    test_the_sum(u+v,   u+v,   u    )
    # l > m < n
    test_the_sum(u+v,   u,     u+w  )
    # l > m = n
    test_the_sum(u+v,   u,     u    )
    # l > m > n
    test_the_sum(u+v+w, u+v,   u    )


def test_arithmetic_sums():
    assert summation(1, (n, a, b)) == b - a + 1
    assert Sum(S.NaN, (n, a, b)) is S.NaN
    assert Sum(x, (n, a, a)).doit() == x
    assert Sum(x, (x, a, a)).doit() == a
    assert Sum(x, (n, 1, a)).doit() == a*x
    assert Sum(x, (x, Range(1, 11))).doit() == 55
    assert Sum(x, (x, Range(1, 11, 2))).doit() == 25
    assert Sum(x, (x, Range(1, 10, 2))) == Sum(x, (x, Range(9, 0, -2)))
    lo, hi = 1, 2
    s1 = Sum(n, (n, lo, hi))
    s2 = Sum(n, (n, hi, lo))
    assert s1 != s2
    assert s1.doit() == 3 and s2.doit() == 0
    lo, hi = x, x + 1
    s1 = Sum(n, (n, lo, hi))
    s2 = Sum(n, (n, hi, lo))
    assert s1 != s2
    assert s1.doit() == 2*x + 1 and s2.doit() == 0
    assert Sum(Integral(x, (x, 1, y)) + x, (x, 1, 2)).doit() == \
        y**2 + 2
    assert summation(1, (n, 1, 10)) == 10
    assert summation(2*n, (n, 0, 10**10)) == 100000000010000000000
    assert summation(4*n*m, (n, a, 1), (m, 1, d)).expand() == \
        2*d + 2*d**2 + a*d + a*d**2 - d*a**2 - a**2*d**2
    assert summation(cos(n), (n, -2, 1)) == cos(-2) + cos(-1) + cos(0) + cos(1)
    assert summation(cos(n), (n, x, x + 2)) == cos(x) + cos(x + 1) + cos(x + 2)
    assert isinstance(summation(cos(n), (n, x, x + S.Half)), Sum)
    assert summation(k, (k, 0, oo)) == oo
    assert summation(k, (k, Range(1, 11))) == 55


def test_polynomial_sums():
    assert summation(n**2, (n, 3, 8)) == 199
    assert summation(n, (n, a, b)) == \
        ((a + b)*(b - a + 1)/2).expand()
    assert summation(n**2, (n, 1, b)) == \
        ((2*b**3 + 3*b**2 + b)/6).expand()
    assert summation(n**3, (n, 1, b)) == \
        ((b**4 + 2*b**3 + b**2)/4).expand()
    assert summation(n**6, (n, 1, b)) == \
        ((6*b**7 + 21*b**6 + 21*b**5 - 7*b**3 + b)/42).expand()


def test_geometric_sums():
    assert summation(pi**n, (n, 0, b)) == (1 - pi**(b + 1)) / (1 - pi)
    assert summation(2 * 3**n, (n, 0, b)) == 3**(b + 1) - 1
    assert summation(Rational(1, 2)**n, (n, 1, oo)) == 1
    assert summation(2**n, (n, 0, b)) == 2**(b + 1) - 1
    assert summation(2**n, (n, 1, oo)) == oo
    assert summation(2**(-n), (n, 1, oo)) == 1
    assert summation(3**(-n), (n, 4, oo)) == Rational(1, 54)
    assert summation(2**(-4*n + 3), (n, 1, oo)) == Rational(8, 15)
    assert summation(2**(n + 1), (n, 1, b)).expand() == 4*(2**b - 1)

    # issue 6664:
    assert summation(x**n, (n, 0, oo)) == \
        Piecewise((1/(-x + 1), Abs(x) < 1), (Sum(x**n, (n, 0, oo)), True))

    assert summation(-2**n, (n, 0, oo)) == -oo
    assert summation(I**n, (n, 0, oo)) == Sum(I**n, (n, 0, oo))

    # issue 6802:
    assert summation((-1)**(2*x + 2), (x, 0, n)) == n + 1
    assert summation((-2)**(2*x + 2), (x, 0, n)) == 4*4**(n + 1)/S(3) - S(4)/3
    assert summation((-1)**x, (x, 0, n)) == -(-1)**(n + 1)/S(2) + S(1)/2
    assert summation(y**x, (x, a, b)) == \
        Piecewise((-a + b + 1, Eq(y, 1)), ((y**a - y**(b + 1))/(-y + 1), True))
    assert summation((-2)**(y*x + 2), (x, 0, n)) == \
        4*Piecewise((n + 1, Eq((-2)**y, 1)),
                    ((-(-2)**(y*(n + 1)) + 1)/(-(-2)**y + 1), True))

    # issue 8251:
    assert summation((1/(n + 1)**2)*n**2, (n, 0, oo)) == oo

    #issue 9908:
    assert Sum(1/(n**3 - 1), (n, -oo, -2)).doit() == summation(1/(n**3 - 1), (n, -oo, -2))

    #issue 11642:
    result = Sum(0.5**n, (n, 1, oo)).doit()
    assert result == 1
    assert result.is_Float

    result = Sum(0.25**n, (n, 1, oo)).doit()
    assert result == 1/3.
    assert result.is_Float

    result = Sum(0.99999**n, (n, 1, oo)).doit()
    assert result == 99999
    assert result.is_Float

    result = Sum(Rational(1, 2)**n, (n, 1, oo)).doit()
    assert result == 1
    assert not result.is_Float

    result = Sum(Rational(3, 5)**n, (n, 1, oo)).doit()
    assert result == S(3)/2
    assert not result.is_Float

    assert Sum(1.0**n, (n, 1, oo)).doit() == oo
    assert Sum(2.43**n, (n, 1, oo)).doit() == oo

    # Issue 13979
    i, k, q = symbols('i k q', integer=True)
    result = summation(
        exp(-2*I*pi*k*i/n) * exp(2*I*pi*q*i/n) / n, (i, 0, n - 1)
    )
    assert result.simplify() == Piecewise(
            (1, Eq(exp(-2*I*pi*(k - q)/n), 1)), (0, True)
    )


def test_harmonic_sums():
    assert summation(1/k, (k, 0, n)) == Sum(1/k, (k, 0, n))
    assert summation(1/k, (k, 1, n)) == harmonic(n)
    assert summation(n/k, (k, 1, n)) == n*harmonic(n)
    assert summation(1/k, (k, 5, n)) == harmonic(n) - harmonic(4)


def test_composite_sums():
    f = Rational(1, 2)*(7 - 6*n + Rational(1, 7)*n**3)
    s = summation(f, (n, a, b))
    assert not isinstance(s, Sum)
    A = 0
    for i in range(-3, 5):
        A += f.subs(n, i)
    B = s.subs(a, -3).subs(b, 4)
    assert A == B


def test_hypergeometric_sums():
    assert summation(
        binomial(2*k, k)/4**k, (k, 0, n)) == (1 + 2*n)*binomial(2*n, n)/4**n
    assert summation(binomial(2*k, k)/5**k, (k, -oo, oo)) == sqrt(5)


def test_other_sums():
    f = m**2 + m*exp(m)
    g = 3*exp(S(3)/2)/2 + exp(S(1)/2)/2 - exp(-S(1)/2)/2 - 3*exp(-S(3)/2)/2 + 5

    assert summation(f, (m, -S(3)/2, S(3)/2)) == g
    assert summation(f, (m, -1.5, 1.5)).evalf().epsilon_eq(g.evalf(), 1e-10)

fac = factorial


def NS(e, n=15, **options):
    return str(sympify(e).evalf(n, **options))


def test_evalf_fast_series():
    # Euler transformed series for sqrt(1+x)
    assert NS(Sum(
        fac(2*n + 1)/fac(n)**2/2**(3*n + 1), (n, 0, oo)), 100) == NS(sqrt(2), 100)

    # Some series for exp(1)
    estr = NS(E, 100)
    assert NS(Sum(1/fac(n), (n, 0, oo)), 100) == estr
    assert NS(1/Sum((1 - 2*n)/fac(2*n), (n, 0, oo)), 100) == estr
    assert NS(Sum((2*n + 1)/fac(2*n), (n, 0, oo)), 100) == estr
    assert NS(Sum((4*n + 3)/2**(2*n + 1)/fac(2*n + 1), (n, 0, oo))**2, 100) == estr

    pistr = NS(pi, 100)
    # Ramanujan series for pi
    assert NS(9801/sqrt(8)/Sum(fac(
        4*n)*(1103 + 26390*n)/fac(n)**4/396**(4*n), (n, 0, oo)), 100) == pistr
    assert NS(1/Sum(
        binomial(2*n, n)**3 * (42*n + 5)/2**(12*n + 4), (n, 0, oo)), 100) == pistr
    # Machin's formula for pi
    assert NS(16*Sum((-1)**n/(2*n + 1)/5**(2*n + 1), (n, 0, oo)) -
        4*Sum((-1)**n/(2*n + 1)/239**(2*n + 1), (n, 0, oo)), 100) == pistr

    # Apery's constant
    astr = NS(zeta(3), 100)
    P = 126392*n**5 + 412708*n**4 + 531578*n**3 + 336367*n**2 + 104000* \
        n + 12463
    assert NS(Sum((-1)**n * P / 24 * (fac(2*n + 1)*fac(2*n)*fac(
        n))**3 / fac(3*n + 2) / fac(4*n + 3)**3, (n, 0, oo)), 100) == astr
    assert NS(Sum((-1)**n * (205*n**2 + 250*n + 77)/64 * fac(n)**10 /
              fac(2*n + 1)**5, (n, 0, oo)), 100) == astr


def test_evalf_fast_series_issue_4021():
    # Catalan's constant
    assert NS(Sum((-1)**(n - 1)*2**(8*n)*(40*n**2 - 24*n + 3)*fac(2*n)**3*
        fac(n)**2/n**3/(2*n - 1)/fac(4*n)**2, (n, 1, oo))/64, 100) == \
        NS(Catalan, 100)
    astr = NS(zeta(3), 100)
    assert NS(5*Sum(
        (-1)**(n - 1)*fac(n)**2 / n**3 / fac(2*n), (n, 1, oo))/2, 100) == astr
    assert NS(Sum((-1)**(n - 1)*(56*n**2 - 32*n + 5) / (2*n - 1)**2 * fac(n - 1)
              **3 / fac(3*n), (n, 1, oo))/4, 100) == astr


def test_evalf_slow_series():
    assert NS(Sum((-1)**n / n, (n, 1, oo)), 15) == NS(-log(2), 15)
    assert NS(Sum((-1)**n / n, (n, 1, oo)), 50) == NS(-log(2), 50)
    assert NS(Sum(1/n**2, (n, 1, oo)), 15) == NS(pi**2/6, 15)
    assert NS(Sum(1/n**2, (n, 1, oo)), 100) == NS(pi**2/6, 100)
    assert NS(Sum(1/n**2, (n, 1, oo)), 500) == NS(pi**2/6, 500)
    assert NS(Sum((-1)**n / (2*n + 1)**3, (n, 0, oo)), 15) == NS(pi**3/32, 15)
    assert NS(Sum((-1)**n / (2*n + 1)**3, (n, 0, oo)), 50) == NS(pi**3/32, 50)


def test_euler_maclaurin():
    # Exact polynomial sums with E-M
    def check_exact(f, a, b, m, n):
        A = Sum(f, (k, a, b))
        s, e = A.euler_maclaurin(m, n)
        assert (e == 0) and (s.expand() == A.doit())
    check_exact(k**4, a, b, 0, 2)
    check_exact(k**4 + 2*k, a, b, 1, 2)
    check_exact(k**4 + k**2, a, b, 1, 5)
    check_exact(k**5, 2, 6, 1, 2)
    check_exact(k**5, 2, 6, 1, 3)
    assert Sum(x-1, (x, 0, 2)).euler_maclaurin(m=30, n=30, eps=2**-15) == (0, 0)
    # Not exact
    assert Sum(k**6, (k, a, b)).euler_maclaurin(0, 2)[1] != 0
    # Numerical test
    for m, n in [(2, 4), (2, 20), (10, 20), (18, 20)]:
        A = Sum(1/k**3, (k, 1, oo))
        s, e = A.euler_maclaurin(m, n)
        assert abs((s - zeta(3)).evalf()) < e.evalf()

    raises(ValueError, lambda: Sum(1, (x, 0, 1), (k, 0, 1)).euler_maclaurin())


@slow
def test_evalf_euler_maclaurin():
    assert NS(Sum(1/k**k, (k, 1, oo)), 15) == '1.29128599706266'
    assert NS(Sum(1/k**k, (k, 1, oo)),
              50) == '1.2912859970626635404072825905956005414986193682745'
    assert NS(Sum(1/k - log(1 + 1/k), (k, 1, oo)), 15) == NS(EulerGamma, 15)
    assert NS(Sum(1/k - log(1 + 1/k), (k, 1, oo)), 50) == NS(EulerGamma, 50)
    assert NS(Sum(log(k)/k**2, (k, 1, oo)), 15) == '0.937548254315844'
    assert NS(Sum(log(k)/k**2, (k, 1, oo)),
              50) == '0.93754825431584375370257409456786497789786028861483'
    assert NS(Sum(1/k, (k, 1000000, 2000000)), 15) == '0.693147930560008'
    assert NS(Sum(1/k, (k, 1000000, 2000000)),
              50) == '0.69314793056000780941723211364567656807940638436025'


def test_evalf_symbolic():
    f, g = symbols('f g', cls=Function)
    # issue 6328
    expr = Sum(f(x), (x, 1, 3)) + Sum(g(x), (x, 1, 3))
    assert expr.evalf() == expr


def test_evalf_issue_3273():
    assert Sum(0, (k, 1, oo)).evalf() == 0


def test_simple_products():
    assert Product(S.NaN, (x, 1, 3)) is S.NaN
    assert product(S.NaN, (x, 1, 3)) is S.NaN
    assert Product(x, (n, a, a)).doit() == x
    assert Product(x, (x, a, a)).doit() == a
    assert Product(x, (y, 1, a)).doit() == x**a

    lo, hi = 1, 2
    s1 = Product(n, (n, lo, hi))
    s2 = Product(n, (n, hi, lo))
    assert s1 != s2
    # This IS correct according to Karr product convention
    assert s1.doit() == 2
    assert s2.doit() == 1

    lo, hi = x, x + 1
    s1 = Product(n, (n, lo, hi))
    s2 = Product(n, (n, hi, lo))
    s3 = 1 / Product(n, (n, hi + 1, lo - 1))
    assert s1 != s2
    # This IS correct according to Karr product convention
    assert s1.doit() == x*(x + 1)
    assert s2.doit() == 1
    assert s3.doit() == x*(x + 1)

    assert Product(Integral(2*x, (x, 1, y)) + 2*x, (x, 1, 2)).doit() == \
        (y**2 + 1)*(y**2 + 3)
    assert product(2, (n, a, b)) == 2**(b - a + 1)
    assert product(n, (n, 1, b)) == factorial(b)
    assert product(n**3, (n, 1, b)) == factorial(b)**3
    assert product(3**(2 + n), (n, a, b)) \
        == 3**(2*(1 - a + b) + b/2 + (b**2)/2 + a/2 - (a**2)/2)
    assert product(cos(n), (n, 3, 5)) == cos(3)*cos(4)*cos(5)
    assert product(cos(n), (n, x, x + 2)) == cos(x)*cos(x + 1)*cos(x + 2)
    assert isinstance(product(cos(n), (n, x, x + S.Half)), Product)
    # If Product managed to evaluate this one, it most likely got it wrong!
    assert isinstance(Product(n**n, (n, 1, b)), Product)


def test_rational_products():
    assert simplify(product(1 + 1/n, (n, a, b))) == (1 + b)/a
    assert simplify(product(n + 1, (n, a, b))) == gamma(2 + b)/gamma(1 + a)
    assert simplify(product((n + 1)/(n - 1), (n, a, b))) == b*(1 + b)/(a*(a - 1))
    assert simplify(product(n/(n + 1)/(n + 2), (n, a, b))) == \
        a*gamma(a + 2)/(b + 1)/gamma(b + 3)
    assert simplify(product(n*(n + 1)/(n - 1)/(n - 2), (n, a, b))) == \
        b**2*(b - 1)*(1 + b)/(a - 1)**2/(a*(a - 2))


def test_wallis_product():
    # Wallis product, given in two different forms to ensure that Product
    # can factor simple rational expressions
    A = Product(4*n**2 / (4*n**2 - 1), (n, 1, b))
    B = Product((2*n)*(2*n)/(2*n - 1)/(2*n + 1), (n, 1, b))
    R = pi*gamma(b + 1)**2/(2*gamma(b + S(1)/2)*gamma(b + S(3)/2))
    assert simplify(A.doit()) == R
    assert simplify(B.doit()) == R
    # This one should eventually also be doable (Euler's product formula for sin)
    # assert Product(1+x/n**2, (n, 1, b)) == ...


def test_telescopic_sums():
    #checks also input 2 of comment 1 issue 4127
    assert Sum(1/k - 1/(k + 1), (k, 1, n)).doit() == 1 - 1/(1 + n)
    f = Function("f")
    assert Sum(
        f(k) - f(k + 2), (k, m, n)).doit() == -f(1 + n) - f(2 + n) + f(m) + f(1 + m)
    assert Sum(cos(k) - cos(k + 3), (k, 1, n)).doit() == -cos(1 + n) - \
        cos(2 + n) - cos(3 + n) + cos(1) + cos(2) + cos(3)

    # dummy variable shouldn't matter
    assert telescopic(1/m, -m/(1 + m), (m, n - 1, n)) == \
        telescopic(1/k, -k/(1 + k), (k, n - 1, n))

    assert Sum(1/x/(x - 1), (x, a, b)).doit() == -((a - b - 1)/(b*(a - 1)))


def test_sum_reconstruct():
    s = Sum(n**2, (n, -1, 1))
    assert s == Sum(*s.args)
    raises(ValueError, lambda: Sum(x, x))
    raises(ValueError, lambda: Sum(x, (x, 1)))


def test_limit_subs():
    for F in (Sum, Product, Integral):
        assert F(a*exp(a), (a, -2, 2)) == F(a*exp(a), (a, -b, b)).subs(b, 2)
        assert F(a, (a, F(b, (b, 1, 2)), 4)).subs(F(b, (b, 1, 2)), c) == \
            F(a, (a, c, 4))
        assert F(x, (x, 1, x + y)).subs(x, 1) == F(x, (x, 1, y + 1))


def test_function_subs():
    f = Function("f")
    S = Sum(x*f(y),(x,0,oo),(y,0,oo))
    assert S.subs(f(y),y) == Sum(x*y,(x,0,oo),(y,0,oo))
    assert S.subs(f(x),x) == S
    raises(ValueError, lambda: S.subs(f(y),x+y) )
    S = Sum(x*log(y),(x,0,oo),(y,0,oo))
    assert S.subs(log(y),y) == S
    S = Sum(x*f(y),(x,0,oo),(y,0,oo))
    assert S.subs(f(y),y) == Sum(x*y,(x,0,oo),(y,0,oo))


def test_equality():
    # if this fails remove special handling below
    raises(ValueError, lambda: Sum(x, x))
    r = symbols('x', real=True)
    for F in (Sum, Product, Integral):
        try:
            assert F(x, x) != F(y, y)
            assert F(x, (x, 1, 2)) != F(x, x)
            assert F(x, (x, x)) != F(x, x)  # or else they print the same
            assert F(1, x) != F(1, y)
        except ValueError:
            pass
        assert F(a, (x, 1, 2)) != F(a, (x, 1, 3))  # diff limit
        assert F(a, (x, 1, x)) != F(a, (y, 1, y))
        assert F(a, (x, 1, 2)) != F(b, (x, 1, 2))  # diff expression
        assert F(x, (x, 1, 2)) != F(r, (r, 1, 2))  # diff assumptions
        assert F(1, (x, 1, x)) != F(1, (y, 1, x))  # only dummy is diff
        assert F(1, (x, 1, x)).dummy_eq(F(1, (y, 1, x)))

    # issue 5265
    assert Sum(x, (x, 1, x)).subs(x, a) == Sum(x, (x, 1, a))


def test_Sum_doit():
    f = Function('f')
    assert Sum(n*Integral(a**2), (n, 0, 2)).doit() == a**3
    assert Sum(n*Integral(a**2), (n, 0, 2)).doit(deep=False) == \
        3*Integral(a**2)
    assert summation(n*Integral(a**2), (n, 0, 2)) == 3*Integral(a**2)

    # test nested sum evaluation
    s = Sum( Sum( Sum(2,(z,1,n+1)), (y,x+1,n)), (x,1,n))
    assert 0 == (s.doit() - n*(n+1)*(n-1)).factor()

    # Integer assumes finite
    assert Sum(KroneckerDelta(x, y), (x, -oo, oo)).doit() == Piecewise((1, And(-oo <= y, y < oo)), (0, True))
    assert Sum(KroneckerDelta(m, n), (m, -oo, oo)).doit() == 1
    assert Sum(m*KroneckerDelta(x, y), (x, -oo, oo)).doit() == Piecewise((m, And(-oo <= y, y < oo)), (0, True))
    assert Sum(x*KroneckerDelta(m, n), (m, -oo, oo)).doit() == x
    assert Sum(Sum(KroneckerDelta(m, n), (m, 1, 3)), (n, 1, 3)).doit() == 3
    assert Sum(Sum(KroneckerDelta(k, m), (m, 1, 3)), (n, 1, 3)).doit() == \
           3 * Piecewise((1, And(S(1) <= k, k <= 3)), (0, True))
    assert Sum(f(n) * Sum(KroneckerDelta(m, n), (m, 0, oo)), (n, 1, 3)).doit() == \
           f(1) + f(2) + f(3)
    assert Sum(f(n) * Sum(KroneckerDelta(m, n), (m, 0, oo)), (n, 1, oo)).doit() == \
           Sum(f(n), (n, 1, oo))

    # issue 2597
    nmax = symbols('N', integer=True, positive=True)
    pw = Piecewise((1, And(S(1) <= n, n <= nmax)), (0, True))
    assert Sum(pw, (n, 1, nmax)).doit() == Sum(Piecewise((1, nmax >= n),
                    (0, True)), (n, 1, nmax))

    q, s = symbols('q, s')
    assert summation(1/n**(2*s), (n, 1, oo)) == Piecewise((zeta(2*s), 2*s > 1),
        (Sum(n**(-2*s), (n, 1, oo)), True))
    assert summation(1/(n+1)**s, (n, 0, oo)) == Piecewise((zeta(s), s > 1),
        (Sum((n + 1)**(-s), (n, 0, oo)), True))
    assert summation(1/(n+q)**s, (n, 0, oo)) == Piecewise(
        (zeta(s, q), And(q > 0, s > 1)),
        (Sum((n + q)**(-s), (n, 0, oo)), True))
    assert summation(1/(n+q)**s, (n, q, oo)) == Piecewise(
        (zeta(s, 2*q), And(2*q > 0, s > 1)),
        (Sum((n + q)**(-s), (n, q, oo)), True))
    assert summation(1/n**2, (n, 1, oo)) == zeta(2)
    assert summation(1/n**s, (n, 0, oo)) == Sum(n**(-s), (n, 0, oo))


def test_Product_doit():
    assert Product(n*Integral(a**2), (n, 1, 3)).doit() == 2 * a**9 / 9
    assert Product(n*Integral(a**2), (n, 1, 3)).doit(deep=False) == \
        6*Integral(a**2)**3
    assert product(n*Integral(a**2), (n, 1, 3)) == 6*Integral(a**2)**3


def test_Sum_interface():
    assert isinstance(Sum(0, (n, 0, 2)), Sum)
    assert Sum(nan, (n, 0, 2)) is nan
    assert Sum(nan, (n, 0, oo)) is nan
    assert Sum(0, (n, 0, 2)).doit() == 0
    assert isinstance(Sum(0, (n, 0, oo)), Sum)
    assert Sum(0, (n, 0, oo)).doit() == 0
    raises(ValueError, lambda: Sum(1))
    raises(ValueError, lambda: summation(1))


def test_diff():
    assert Sum(x, (x, 1, 2)).diff(x) == 0
    assert Sum(x*y, (x, 1, 2)).diff(x) == 0
    assert Sum(x*y, (y, 1, 2)).diff(x) == Sum(y, (y, 1, 2))
    e = Sum(x*y, (x, 1, a))
    assert e.diff(a) == Derivative(e, a)
    assert Sum(x*y, (x, 1, 3), (a, 2, 5)).diff(y).doit() == \
        Sum(x*y, (x, 1, 3), (a, 2, 5)).doit().diff(y) == 24
    assert Sum(x, (x, 1, 2)).diff(y) == 0


def test_hypersum():
    from sympy import sin
    assert simplify(summation(x**n/fac(n), (n, 1, oo))) == -1 + exp(x)
    assert summation((-1)**n * x**(2*n) / fac(2*n), (n, 0, oo)) == cos(x)
    assert simplify(summation((-1)**n*x**(2*n + 1) /
        factorial(2*n + 1), (n, 3, oo))) == -x + sin(x) + x**3/6 - x**5/120

    assert summation(1/(n + 2)**3, (n, 1, oo)) == -S(9)/8 + zeta(3)
    assert summation(1/n**4, (n, 1, oo)) == pi**4/90

    s = summation(x**n*n, (n, -oo, 0))
    assert s.is_Piecewise
    assert s.args[0].args[0] == -1/(x*(1 - 1/x)**2)
    assert s.args[0].args[1] == (abs(1/x) < 1)

    m = Symbol('n', integer=True, positive=True)
    assert summation(binomial(m, k), (k, 0, m)) == 2**m


def test_issue_4170():
    assert summation(1/factorial(k), (k, 0, oo)) == E


def test_is_commutative():
    from sympy.physics.secondquant import NO, F, Fd
    m = Symbol('m', commutative=False)
    for f in (Sum, Product, Integral):
        assert f(z, (z, 1, 1)).is_commutative is True
        assert f(z*y, (z, 1, 6)).is_commutative is True
        assert f(m*x, (x, 1, 2)).is_commutative is False

        assert f(NO(Fd(x)*F(y))*z, (z, 1, 2)).is_commutative is False


def test_is_zero():
    for func in [Sum, Product]:
        assert func(0, (x, 1, 1)).is_zero is True
        assert func(x, (x, 1, 1)).is_zero is None

    assert Sum(0, (x, 1, 0)).is_zero is True
    assert Product(0, (x, 1, 0)).is_zero is False


def test_is_number():
    # is number should not rely on evaluation or assumptions,
    # it should be equivalent to `not foo.free_symbols`
    assert Sum(1, (x, 1, 1)).is_number is True
    assert Sum(1, (x, 1, x)).is_number is False
    assert Sum(0, (x, y, z)).is_number is False
    assert Sum(x, (y, 1, 2)).is_number is False
    assert Sum(x, (y, 1, 1)).is_number is False
    assert Sum(x, (x, 1, 2)).is_number is True
    assert Sum(x*y, (x, 1, 2), (y, 1, 3)).is_number is True

    assert Product(2, (x, 1, 1)).is_number is True
    assert Product(2, (x, 1, y)).is_number is False
    assert Product(0, (x, y, z)).is_number is False
    assert Product(1, (x, y, z)).is_number is False
    assert Product(x, (y, 1, x)).is_number is False
    assert Product(x, (y, 1, 2)).is_number is False
    assert Product(x, (y, 1, 1)).is_number is False
    assert Product(x, (x, 1, 2)).is_number is True


def test_free_symbols():
    for func in [Sum, Product]:
        assert func(1, (x, 1, 2)).free_symbols == set()
        assert func(0, (x, 1, y)).free_symbols == {y}
        assert func(2, (x, 1, y)).free_symbols == {y}
        assert func(x, (x, 1, 2)).free_symbols == set()
        assert func(x, (x, 1, y)).free_symbols == {y}
        assert func(x, (y, 1, y)).free_symbols == {x, y}
        assert func(x, (y, 1, 2)).free_symbols == {x}
        assert func(x, (y, 1, 1)).free_symbols == {x}
        assert func(x, (y, 1, z)).free_symbols == {x, z}
        assert func(x, (x, 1, y), (y, 1, 2)).free_symbols == set()
        assert func(x, (x, 1, y), (y, 1, z)).free_symbols == {z}
        assert func(x, (x, 1, y), (y, 1, y)).free_symbols == {y}
        assert func(x, (y, 1, y), (y, 1, z)).free_symbols == {x, z}
    assert Sum(1, (x, 1, y)).free_symbols == {y}
    # free_symbols answers whether the object *as written* has free symbols,
    # not whether the evaluated expression has free symbols
    assert Product(1, (x, 1, y)).free_symbols == {y}


def test_conjugate_transpose():
    A, B = symbols("A B", commutative=False)
    p = Sum(A*B**n, (n, 1, 3))
    assert p.adjoint().doit() == p.doit().adjoint()
    assert p.conjugate().doit() == p.doit().conjugate()
    assert p.transpose().doit() == p.doit().transpose()

    p = Sum(B**n*A, (n, 1, 3))
    assert p.adjoint().doit() == p.doit().adjoint()
    assert p.conjugate().doit() == p.doit().conjugate()
    assert p.transpose().doit() == p.doit().transpose()


def test_noncommutativity_honoured():
    A, B = symbols("A B", commutative=False)
    M = symbols('M', integer=True, positive=True)
    p = Sum(A*B**n, (n, 1, M))
    assert p.doit() == A*Piecewise((M, Eq(B, 1)),
                                   ((B - B**(M + 1))*(1 - B)**(-1), True))

    p = Sum(B**n*A, (n, 1, M))
    assert p.doit() == Piecewise((M, Eq(B, 1)),
                                 ((B - B**(M + 1))*(1 - B)**(-1), True))*A

    p = Sum(B**n*A*B**n, (n, 1, M))
    assert p.doit() == p


def test_issue_4171():
    assert summation(factorial(2*k + 1)/factorial(2*k), (k, 0, oo)) == oo
    assert summation(2*k + 1, (k, 0, oo)) == oo


def test_issue_6273():
    assert Sum(x, (x, 1, n)).n(2, subs={n: 1}) == 1


def test_issue_6274():
    assert Sum(x, (x, 1, 0)).doit() == 0
    assert NS(Sum(x, (x, 1, 0))) == '0'
    assert Sum(n, (n, 10, 5)).doit() == -30
    assert NS(Sum(n, (n, 10, 5))) == '-30.0000000000000'


def test_simplify_sum():
    y, t, v = symbols('y, t, v')

    _simplify = lambda e: simplify(e, doit=False)
    assert _simplify(Sum(x*y, (x, n, m), (y, a, k)) + \
        Sum(y, (x, n, m), (y, a, k))) == Sum(y * (x + 1), (x, n, m), (y, a, k))
    assert _simplify(Sum(x, (x, n, m)) + Sum(x, (x, m + 1, a))) == \
        Sum(x, (x, n, a))
    assert _simplify(Sum(x, (x, k + 1, a)) + Sum(x, (x, n, k))) == \
        Sum(x, (x, n, a))
    assert _simplify(Sum(x, (x, k + 1, a)) + Sum(x + 1, (x, n, k))) == \
        Sum(x, (x, n, a)) + Sum(1, (x, n, k))
    assert _simplify(Sum(x, (x, 0, 3)) * 3 + 3 * Sum(x, (x, 4, 6)) + \
        4 * Sum(z, (z, 0, 1))) == 4*Sum(z, (z, 0, 1)) + 3*Sum(x, (x, 0, 6))
    assert _simplify(3*Sum(x**2, (x, a, b)) + Sum(x, (x, a, b))) == \
        Sum(x*(3*x + 1), (x, a, b))
    assert _simplify(Sum(x**3, (x, n, k)) * 3 + 3 * Sum(x, (x, n, k)) + \
        4 * y * Sum(z, (z, n, k))) + 1 == \
            4*y*Sum(z, (z, n, k)) + 3*Sum(x**3 + x, (x, n, k)) + 1
    assert _simplify(Sum(x, (x, a, b)) + 1 + Sum(x, (x, b + 1, c))) == \
        1 + Sum(x, (x, a, c))
    assert _simplify(Sum(x, (t, a, b)) + Sum(y, (t, a, b)) + \
        Sum(x, (t, b+1, c))) == x * Sum(1, (t, a, c)) + y * Sum(1, (t, a, b))
    assert _simplify(Sum(x, (t, a, b)) + Sum(x, (t, b+1, c)) + \
        Sum(y, (t, a, b))) == x * Sum(1, (t, a, c)) + y * Sum(1, (t, a, b))
    assert _simplify(Sum(x, (t, a, b)) + 2 * Sum(x, (t, b+1, c))) == \
        _simplify(Sum(x, (t, a, b)) + Sum(x, (t, b+1, c)) + Sum(x, (t, b+1, c)))
    assert _simplify(Sum(x, (x, a, b))*Sum(x**2, (x, a, b))) == \
        Sum(x, (x, a, b)) * Sum(x**2, (x, a, b))
    assert _simplify(Sum(x, (t, a, b)) + Sum(y, (t, a, b)) + Sum(z, (t, a, b))) \
        == (x + y + z) * Sum(1, (t, a, b))          # issue 8596
    assert _simplify(Sum(x, (t, a, b)) + Sum(y, (t, a, b)) + Sum(z, (t, a, b)) + \
        Sum(v, (t, a, b))) == (x + y + z + v) * Sum(1, (t, a, b))  # issue 8596
    assert _simplify(Sum(x * y, (x, a, b)) / (3 * y)) == \
        (Sum(x, (x, a, b)) / 3)
    assert _simplify(Sum(Function('f')(x) * y * z, (x, a, b)) / (y * z)) \
        == Sum(Function('f')(x), (x, a, b))
    assert _simplify(Sum(c * x, (x, a, b)) - c * Sum(x, (x, a, b))) == 0
    assert _simplify(c * (Sum(x, (x, a, b))  + y)) == c * (y + Sum(x, (x, a, b)))
    assert _simplify(c * (Sum(x, (x, a, b)) + y * Sum(x, (x, a, b)))) == \
        c * (y + 1) * Sum(x, (x, a, b))
    assert _simplify(Sum(Sum(c * x, (x, a, b)), (y, a, b))) == \
                c * Sum(x, (x, a, b), (y, a, b))
    assert _simplify(Sum((3 + y) * Sum(c * x, (x, a, b)), (y, a, b))) == \
                c * Sum((3 + y), (y, a, b)) * Sum(x, (x, a, b))
    assert _simplify(Sum((3 + t) * Sum(c * t, (x, a, b)), (y, a, b))) == \
                c*t*(t + 3)*Sum(1, (x, a, b))*Sum(1, (y, a, b))
    assert _simplify(Sum(Sum(d * t, (x, a, b - 1)) + \
                Sum(d * t, (x, b, c)), (t, a, b))) == \
                    d * Sum(1, (x, a, c)) * Sum(t, (t, a, b))


def test_change_index():
    b, v, w = symbols('b, v, w', integer = True)

    assert Sum(x, (x, a, b)).change_index(x, x + 1, y) == \
        Sum(y - 1, (y, a + 1, b + 1))
    assert Sum(x**2, (x, a, b)).change_index( x, x - 1) == \
        Sum((x+1)**2, (x, a - 1, b - 1))
    assert Sum(x**2, (x, a, b)).change_index( x, -x, y) == \
        Sum((-y)**2, (y, -b, -a))
    assert Sum(x, (x, a, b)).change_index( x, -x - 1) == \
        Sum(-x - 1, (x, -b - 1, -a - 1))
    assert Sum(x*y, (x, a, b), (y, c, d)).change_index( x, x - 1, z) == \
        Sum((z + 1)*y, (z, a - 1, b - 1), (y, c, d))
    assert Sum(x, (x, a, b)).change_index( x, x + v) == \
        Sum(-v + x, (x, a + v, b + v))
    assert Sum(x, (x, a, b)).change_index( x, -x - v) == \
        Sum(-v - x, (x, -b - v, -a - v))
    assert Sum(x, (x, a, b)).change_index(x, w*x, v) == \
        Sum(v/w, (v, b*w, a*w))
    raises(ValueError, lambda: Sum(x, (x, a, b)).change_index(x, 2*x))


def test_reorder():
    b, y, c, d, z = symbols('b, y, c, d, z', integer = True)

    assert Sum(x*y, (x, a, b), (y, c, d)).reorder((0, 1)) == \
        Sum(x*y, (y, c, d), (x, a, b))
    assert Sum(x, (x, a, b), (x, c, d)).reorder((0, 1)) == \
        Sum(x, (x, c, d), (x, a, b))
    assert Sum(x*y + z, (x, a, b), (z, m, n), (y, c, d)).reorder(\
        (2, 0), (0, 1)) == Sum(x*y + z, (z, m, n), (y, c, d), (x, a, b))
    assert Sum(x*y*z, (x, a, b), (y, c, d), (z, m, n)).reorder(\
        (0, 1), (1, 2), (0, 2)) == Sum(x*y*z, (x, a, b), (z, m, n), (y, c, d))
    assert Sum(x*y*z, (x, a, b), (y, c, d), (z, m, n)).reorder(\
        (x, y), (y, z), (x, z)) == Sum(x*y*z, (x, a, b), (z, m, n), (y, c, d))
    assert Sum(x*y, (x, a, b), (y, c, d)).reorder((x, 1)) == \
        Sum(x*y, (y, c, d), (x, a, b))
    assert Sum(x*y, (x, a, b), (y, c, d)).reorder((y, x)) == \
        Sum(x*y, (y, c, d), (x, a, b))


def test_reverse_order():
    assert Sum(x, (x, 0, 3)).reverse_order(0) == Sum(-x, (x, 4, -1))
    assert Sum(x*y, (x, 1, 5), (y, 0, 6)).reverse_order(0, 1) == \
           Sum(x*y, (x, 6, 0), (y, 7, -1))
    assert Sum(x, (x, 1, 2)).reverse_order(0) == Sum(-x, (x, 3, 0))
    assert Sum(x, (x, 1, 3)).reverse_order(0) == Sum(-x, (x, 4, 0))
    assert Sum(x, (x, 1, a)).reverse_order(0) == Sum(-x, (x, a + 1, 0))
    assert Sum(x, (x, a, 5)).reverse_order(0) == Sum(-x, (x, 6, a - 1))
    assert Sum(x, (x, a + 1, a + 5)).reverse_order(0) == \
                         Sum(-x, (x, a + 6, a))
    assert Sum(x, (x, a + 1, a + 2)).reverse_order(0) == \
           Sum(-x, (x, a + 3, a))
    assert Sum(x, (x, a + 1, a + 1)).reverse_order(0) == \
           Sum(-x, (x, a + 2, a))
    assert Sum(x, (x, a, b)).reverse_order(0) == Sum(-x, (x, b + 1, a - 1))
    assert Sum(x, (x, a, b)).reverse_order(x) == Sum(-x, (x, b + 1, a - 1))
    assert Sum(x*y, (x, a, b), (y, 2, 5)).reverse_order(x, 1) == \
        Sum(x*y, (x, b + 1, a - 1), (y, 6, 1))
    assert Sum(x*y, (x, a, b), (y, 2, 5)).reverse_order(y, x) == \
        Sum(x*y, (x, b + 1, a - 1), (y, 6, 1))


def test_issue_7097():
    assert sum(x**n/n for n in range(1, 401)) == summation(x**n/n, (n, 1, 400))


def test_factor_expand_subs():
    # test factoring
    assert Sum(4 * x, (x, 1, y)).factor() == 4 * Sum(x, (x, 1, y))
    assert Sum(x * a, (x, 1, y)).factor() == a * Sum(x, (x, 1, y))
    assert Sum(4 * x * a, (x, 1, y)).factor() == 4 * a * Sum(x, (x, 1, y))
    assert Sum(4 * x * y, (x, 1, y)).factor() == 4 * y * Sum(x, (x, 1, y))

    # test expand
    assert Sum(x+1,(x,1,y)).expand() == Sum(x,(x,1,y)) + Sum(1,(x,1,y))
    assert Sum(x+a*x**2,(x,1,y)).expand() == Sum(x,(x,1,y)) + Sum(a*x**2,(x,1,y))
    assert Sum(x**(n + 1)*(n + 1), (n, -1, oo)).expand() \
        == Sum(x*x**n, (n, -1, oo)) + Sum(n*x*x**n, (n, -1, oo))
    assert Sum(x**(n + 1)*(n + 1), (n, -1, oo)).expand(power_exp=False) \
        == Sum(n*x**(n+1), (n, -1, oo)) + Sum(x**(n+1), (n, -1, oo))
    assert Sum(a*n+a*n**2,(n,0,4)).expand() \
        == Sum(a*n,(n,0,4)) + Sum(a*n**2,(n,0,4))
    assert Sum(x**a*x**n,(x,0,3)) \
        == Sum(x**(a+n),(x,0,3)).expand(power_exp=True)
    assert Sum(x**(a+n),(x,0,3)) \
        == Sum(x**(a+n),(x,0,3)).expand(power_exp=False)

    # test subs
    assert Sum(1/(1+a*x**2),(x,0,3)).subs([(a,3)]) == Sum(1/(1+3*x**2),(x,0,3))
    assert Sum(x*y,(x,0,y),(y,0,x)).subs([(x,3)]) == Sum(x*y,(x,0,y),(y,0,3))
    assert Sum(x,(x,1,10)).subs([(x,y-2)]) == Sum(x,(x,1,10))
    assert Sum(1/x,(x,1,10)).subs([(x,(3+n)**3)]) == Sum(1/x,(x,1,10))
    assert Sum(1/x,(x,1,10)).subs([(x,3*x-2)]) == Sum(1/x,(x,1,10))


def test_distribution_over_equality():
    f = Function('f')
    assert Product(Eq(x*2, f(x)), (x, 1, 3)).doit() == Eq(48, f(1)*f(2)*f(3))
    assert Sum(Eq(f(x), x**2), (x, 0, y)) == \
        Eq(Sum(f(x), (x, 0, y)), Sum(x**2, (x, 0, y)))


def test_issue_2787():
    n, k = symbols('n k', positive=True, integer=True)
    p = symbols('p', positive=True)
    binomial_dist = binomial(n, k)*p**k*(1 - p)**(n - k)
    s = Sum(binomial_dist*k, (k, 0, n))
    res = s.doit().simplify()
    assert res == Piecewise(
        (n*p, p/Abs(p - 1) <= 1),
        ((-p + 1)**n*Sum(k*p**k*(-p + 1)**(-k)*binomial(n, k), (k, 0, n)),
        True))
    # Issue #17165: make sure that another simplify does not change/increase
    # the result
    assert res == res.simplify()


def test_issue_4668():
    assert summation(1/n, (n, 2, oo)) == oo


def test_matrix_sum():
    A = Matrix([[0, 1], [n, 0]])

    result = Sum(A, (n, 0, 3)).doit()
    assert result == Matrix([[0, 4], [6, 0]])
    assert result.__class__ == ImmutableDenseMatrix

    A = SparseMatrix([[0, 1], [n, 0]])

    result = Sum(A, (n, 0, 3)).doit()
    assert result.__class__ == ImmutableSparseMatrix


def test_failing_matrix_sum():
    n = Symbol('n')
    # TODO Implement matrix geometric series summation.
    A = Matrix([[0, 1, 0], [-1, 0, 0], [0, 0, 0]])
    assert Sum(A ** n, (n, 1, 4)).doit() == \
        Matrix([[0, 0, 0], [0, 0, 0], [0, 0, 0]])
    # issue sympy/sympy#16989
    assert summation(A**n, (n, 1, 1)) == A


def test_indexed_idx_sum():
    i = symbols('i', cls=Idx)
    r = Indexed('r', i)
    assert Sum(r, (i, 0, 3)).doit() == sum([r.xreplace({i: j}) for j in range(4)])
    assert Product(r, (i, 0, 3)).doit() == prod([r.xreplace({i: j}) for j in range(4)])

    j = symbols('j', integer=True)
    assert Sum(r, (i, j, j+2)).doit() == sum([r.xreplace({i: j+k}) for k in range(3)])
    assert Product(r, (i, j, j+2)).doit() == prod([r.xreplace({i: j+k}) for k in range(3)])

    k = Idx('k', range=(1, 3))
    A = IndexedBase('A')
    assert Sum(A[k], k).doit() == sum([A[Idx(j, (1, 3))] for j in range(1, 4)])
    assert Product(A[k], k).doit() == prod([A[Idx(j, (1, 3))] for j in range(1, 4)])

    raises(ValueError, lambda: Sum(A[k], (k, 1, 4)))
    raises(ValueError, lambda: Sum(A[k], (k, 0, 3)))
    raises(ValueError, lambda: Sum(A[k], (k, 2, oo)))

    raises(ValueError, lambda: Product(A[k], (k, 1, 4)))
    raises(ValueError, lambda: Product(A[k], (k, 0, 3)))
    raises(ValueError, lambda: Product(A[k], (k, 2, oo)))


def test_is_convergent():
    # divergence tests --
    assert Sum(n/(2*n + 1), (n, 1, oo)).is_convergent() is S.false
    assert Sum(factorial(n)/5**n, (n, 1, oo)).is_convergent() is S.false
    assert Sum(3**(-2*n - 1)*n**n, (n, 1, oo)).is_convergent() is S.false
    assert Sum((-1)**n*n, (n, 3, oo)).is_convergent() is S.false
    assert Sum((-1)**n, (n, 1, oo)).is_convergent() is S.false
    assert Sum(log(1/n), (n, 2, oo)).is_convergent() is S.false

    # root test --
    assert Sum((-12)**n/n, (n, 1, oo)).is_convergent() is S.false

    # integral test --

    # p-series test --
    assert Sum(1/(n**2 + 1), (n, 1, oo)).is_convergent() is S.true
    assert Sum(1/n**(S(6)/5), (n, 1, oo)).is_convergent() is S.true
    assert Sum(2/(n*sqrt(n - 1)), (n, 2, oo)).is_convergent() is S.true
    assert Sum(1/(sqrt(n)*sqrt(n)), (n, 2, oo)).is_convergent() is S.false

    # comparison test --
    assert Sum(1/(n + log(n)), (n, 1, oo)).is_convergent() is S.false
    assert Sum(1/(n**2*log(n)), (n, 2, oo)).is_convergent() is S.true
    assert Sum(1/(n*log(n)), (n, 2, oo)).is_convergent() is S.false
    assert Sum(2/(n*log(n)*log(log(n))**2), (n, 5, oo)).is_convergent() is S.true
    assert Sum(2/(n*log(n)**2), (n, 2, oo)).is_convergent() is S.true
    assert Sum((n - 1)/(n**2*log(n)**3), (n, 2, oo)).is_convergent() is S.true
    assert Sum(1/(n*log(n)*log(log(n))), (n, 5, oo)).is_convergent() is S.false
    assert Sum((n - 1)/(n*log(n)**3), (n, 3, oo)).is_convergent() is S.false
    assert Sum(2/(n**2*log(n)), (n, 2, oo)).is_convergent() is S.true
    assert Sum(1/(n*sqrt(log(n))*log(log(n))), (n, 100, oo)).is_convergent() is S.false
    assert Sum(log(log(n))/(n*log(n)**2), (n, 100, oo)).is_convergent() is S.true
    assert Sum(log(n)/n**2, (n, 5, oo)).is_convergent() is S.true

    # alternating series tests --
    assert Sum((-1)**(n - 1)/(n**2 - 1), (n, 3, oo)).is_convergent() is S.true

    # with -negativeInfinite Limits
    assert Sum(1/(n**2 + 1), (n, -oo, 1)).is_convergent() is S.true
    assert Sum(1/(n - 1), (n, -oo, -1)).is_convergent() is S.false
    assert Sum(1/(n**2 - 1), (n, -oo, -5)).is_convergent() is S.true
    assert Sum(1/(n**2 - 1), (n, -oo, 2)).is_convergent() is S.true
    assert Sum(1/(n**2 - 1), (n, -oo, oo)).is_convergent() is S.true

    # piecewise functions
    f = Piecewise((n**(-2), n <= 1), (n**2, n > 1))
    assert Sum(f, (n, 1, oo)).is_convergent() is S.false
    assert Sum(f, (n, -oo, oo)).is_convergent() is S.false
    assert Sum(f, (n, 1, 100)).is_convergent() is S.true
    #assert Sum(f, (n, -oo, 1)).is_convergent() is S.true

    # integral test

    assert Sum(log(n)/n**3, (n, 1, oo)).is_convergent() is S.true
    assert Sum(-log(n)/n**3, (n, 1, oo)).is_convergent() is S.true
    # the following function has maxima located at (x, y) =
    # (1.2, 0.43), (3.0, -0.25) and (6.8, 0.050)
    eq = (x - 2)*(x**2 - 6*x + 4)*exp(-x)
    assert Sum(eq, (x, 1, oo)).is_convergent() is S.true
    assert Sum(eq, (x, 1, 2)).is_convergent() is S.true
    assert Sum(1/(x**3), (x, 1, oo)).is_convergent() is S.true
    assert Sum(1/(x**(S(1)/2)), (x, 1, oo)).is_convergent() is S.false


def test_is_absolutely_convergent():
    assert Sum((-1)**n, (n, 1, oo)).is_absolutely_convergent() is S.false
    assert Sum((-1)**n/n**2, (n, 1, oo)).is_absolutely_convergent() is S.true


@XFAIL
def test_convergent_failing():
    # dirichlet tests
    assert Sum(sin(n)/n, (n, 1, oo)).is_convergent() is S.true
    assert Sum(sin(2*n)/n, (n, 1, oo)).is_convergent() is S.true


def test_issue_6966():
    i, k, m = symbols('i k m', integer=True)
    z_i, q_i = symbols('z_i q_i')
    a_k = Sum(-q_i*z_i/k,(i,1,m))
    b_k = a_k.diff(z_i)
    assert isinstance(b_k, Sum)
    assert b_k == Sum(-q_i/k,(i,1,m))


def test_issue_10156():
    cx = Sum(2*y**2*x, (x, 1,3))
    e = 2*y*Sum(2*cx*x**2, (x, 1, 9))
    assert e.factor() == \
        8*y**3*Sum(x, (x, 1, 3))*Sum(x**2, (x, 1, 9))


def test_issue_14129():
    assert Sum( k*x**k, (k, 0, n-1)).doit() == \
        Piecewise((n**2/2 - n/2, Eq(x, 1)), ((n*x*x**n -
            n*x**n - x*x**n + x)/(x - 1)**2, True))
    assert Sum( x**k, (k, 0, n-1)).doit() == \
        Piecewise((n, Eq(x, 1)), ((-x**n + 1)/(-x + 1), True))
    assert Sum( k*(x/y+x)**k, (k, 0, n-1)).doit() == \
        Piecewise((n*(n - 1)/2, Eq(x, y/(y + 1))),
        (x*(y + 1)*(n*x*y*(x + x/y)**n/(x + x/y)
        + n*x*(x + x/y)**n/(x + x/y) - n*y*(x
        + x/y)**n/(x + x/y) - x*y*(x + x/y)**n/(x
        + x/y) - x*(x + x/y)**n/(x + x/y) + y)/(x*y
        + x - y)**2, True))


def test_issue_14112():
    assert Sum((-1)**n/sqrt(n), (n, 1, oo)).is_absolutely_convergent() is S.false
    assert Sum((-1)**(2*n)/n, (n, 1, oo)).is_convergent() is S.false
    assert Sum((-2)**n + (-3)**n, (n, 1, oo)).is_convergent() is S.false


def test_sin_times_absolutely_convergent():
    assert Sum(sin(n) / n**3, (n, 1, oo)).is_convergent() is S.true
    assert Sum(sin(n) * log(n) / n**3, (n, 1, oo)).is_convergent() is S.true


def test_issue_14111():
    assert Sum(1/log(log(n)), (n, 22, oo)).is_convergent() is S.false


def test_issue_14484():
    raises(NotImplementedError, lambda: Sum(sin(n)/log(log(n)), (n, 22, oo)).is_convergent())


def test_issue_14640():
    i, n = symbols("i n", integer=True)
    a, b, c = symbols("a b c")

    assert Sum(a**-i/(a - b), (i, 0, n)).doit() == Sum(
        1/(a*a**i - a**i*b), (i, 0, n)).doit() == Piecewise(
            (n + 1, Eq(1/a, 1)),
            ((-a**(-n - 1) + 1)/(1 - 1/a), True))/(a - b)

    assert Sum((b*a**i - c*a**i)**-2, (i, 0, n)).doit() == Piecewise(
        (n + 1, Eq(a**(-2), 1)),
        ((-a**(-2*n - 2) + 1)/(1 - 1/a**2), True))/(b - c)**2

    s = Sum(i*(a**(n - i) - b**(n - i))/(a - b), (i, 0, n)).doit()
    assert not s.has(Sum)
    assert s.subs({a: 2, b: 3, n: 5}) == 122


def test_issue_15943():
    s = Sum(binomial(n, k)*factorial(n - k), (k, 0, n)).doit().rewrite(gamma)
    assert s == -E*(n + 1)*gamma(n + 1)*lowergamma(n + 1, 1)/gamma(n + 2
        ) + E*gamma(n + 1)
    assert s.simplify() == E*(factorial(n) - lowergamma(n + 1, 1))


def test_Sum_dummy_eq():
    assert not Sum(x, (x, a, b)).dummy_eq(1)
    assert not Sum(x, (x, a, b)).dummy_eq(Sum(x, (x, a, b), (a, 1, 2)))
    assert not Sum(x, (x, a, b)).dummy_eq(Sum(x, (x, a, c)))
    assert Sum(x, (x, a, b)).dummy_eq(Sum(x, (x, a, b)))
    d = Dummy()
    assert Sum(x, (x, a, d)).dummy_eq(Sum(x, (x, a, c)), c)
    assert not Sum(x, (x, a, d)).dummy_eq(Sum(x, (x, a, c)))
    assert Sum(x, (x, a, c)).dummy_eq(Sum(y, (y, a, c)))
    assert Sum(x, (x, a, d)).dummy_eq(Sum(y, (y, a, c)), c)
    assert not Sum(x, (x, a, d)).dummy_eq(Sum(y, (y, a, c)))


def test_issue_15852():
    assert summation(x**y*y, (y, -oo, oo)).doit() == Sum(x**y*y, (y, -oo, oo))


def test_exceptions():
    S = Sum(x, (x, a, b))
    raises(ValueError, lambda: S.change_index(x, x**2, y))
    S = Sum(x, (x, a, b), (x, 1, 4))
    raises(ValueError, lambda: S.index(x))
    S = Sum(x, (x, a, b), (y, 1, 4))
    raises(ValueError, lambda: S.reorder([x]))
    S = Sum(x, (x, y, b), (y, 1, 4))
    raises(ReorderError, lambda: S.reorder_limit(0, 1))
    S = Sum(x*y, (x, a, b), (y, 1, 4))
    raises(NotImplementedError, lambda: S.is_convergent())


<<<<<<< HEAD
def test_sumproducts_assumptions():
    M = Symbol('M', integer=True, positive=True)

    m = Symbol('m', integer=True)
    for func in [Sum, Product]:
        assert func(m, (m, -M, M)).is_positive is None
        assert func(m, (m, -M, M)).is_nonpositive is None
        assert func(m, (m, -M, M)).is_negative is None
        assert func(m, (m, -M, M)).is_nonnegative is None

    m = Symbol('m', integer=True, nonnegative=True)
    for func in [Sum, Product]:
        assert func(m, (m, 0, M)).is_positive is None
        assert func(m, (m, 0, M)).is_nonpositive is None
        assert func(m, (m, 0, M)).is_negative is False
        assert func(m, (m, 0, M)).is_nonnegative is True

    m = Symbol('m', integer=True, positive=True)
    for func in [Sum, Product]:
        assert func(m, (m, 1, M)).is_positive is True
        assert func(m, (m, 1, M)).is_nonpositive is False
        assert func(m, (m, 1, M)).is_negative is False
        assert func(m, (m, 1, M)).is_nonnegative is True

    m = Symbol('m', integer=True, negative=True)
    assert Sum(m, (m, -M, -1)).is_positive is False
    assert Sum(m, (m, -M, -1)).is_nonpositive is True
    assert Sum(m, (m, -M, -1)).is_negative is True
    assert Sum(m, (m, -M, -1)).is_nonnegative is False
    assert Product(m, (m, -M, -1)).is_positive is None
    assert Product(m, (m, -M, -1)).is_nonpositive is None
    assert Product(m, (m, -M, -1)).is_negative is None
    assert Product(m, (m, -M, -1)).is_nonnegative is None

    m = Symbol('m', integer=True, nonpositive=True)
    assert Sum(m, (m, -M, 0)).is_positive is False
    assert Sum(m, (m, -M, 0)).is_nonpositive is True
    assert Sum(m, (m, -M, 0)).is_negative is None
    assert Sum(m, (m, -M, 0)).is_nonnegative is None
    assert Product(m, (m, -M, 0)).is_positive is None
    assert Product(m, (m, -M, 0)).is_nonpositive is None
    assert Product(m, (m, -M, 0)).is_negative is None
    assert Product(m, (m, -M, 0)).is_nonnegative is None

    m = Symbol('m', integer=True)
    assert Sum(2, (m, 0, oo)).is_positive is None
    assert Sum(2, (m, 0, oo)).is_nonpositive is None
    assert Sum(2, (m, 0, oo)).is_negative is None
    assert Sum(2, (m, 0, oo)).is_nonnegative is None
    assert Product(2, (m, 0, oo)).is_positive is None
    assert Product(2, (m, 0, oo)).is_nonpositive is None
    assert Product(2, (m, 0, oo)).is_negative is False
    assert Product(2, (m, 0, oo)).is_nonnegative is None

    assert Product(0, (x, M, M-1)).is_positive is True


def test_expand_with_assumptions():
    M = Symbol('M', integer=True, positive=True)
    x = Symbol('x', positive=True)
    m = Symbol('m', nonnegative=True)
    assert log(Product(x**m, (m, 0, M))).expand() == Sum(m*log(x), (m, 0, M))
    assert log(Product(exp(x**m), (m, 0, M))).expand() == Sum(x**m, (m, 0, M))
    assert log(Product(x**m, (m, 0, M))).rewrite(Sum).expand() == Sum(m*log(x), (m, 0, M))
    assert log(Product(exp(x**m), (m, 0, M))).rewrite(Sum).expand() == Sum(x**m, (m, 0, M))

    n = Symbol('n', nonnegative=True)
    i, j = symbols('i,j', positive=True, integer=True)
    x, y = symbols('x,y', positive=True)
    # Here, it must be rewritten as the assumption system cannot figure out
    # that x**i*y**j is positive.
    assert log(Product(x**i*y**j, (i, 1, n), (j, 1, m))).rewrite(Sum).expand() \
        == Sum(i*log(x), (i, 1, n), (j, 1, m)) + Sum(j*log(y), (i, 1, n), (j, 1, m))


@XFAIL
def test_expand_with_assumptions_failing():
    m, n = symbols('m,n', nonnegative=True)
    i, j = symbols('i,j', positive=True, integer=True)
    x, y = symbols('x,y', positive=True)
    # Remove the rewrite and the comment in the corresponding test in
    # test_expand_with_assumptions once this passes (and delete this)
    assert log(Product(x**i*y**j, (i, 1, n), (j, 1, m))).expand() \
        == Sum(i*log(x), (i, 1, n), (j, 1, m)) + Sum(j*log(y), (i, 1, n), (j, 1, m))


def test_has_finite_limits():
    x = Symbol('x')
    assert Sum(1, (x, 1, 9)).has_finite_limits is True
    assert Sum(1, (x, 1, oo)).has_finite_limits is False
    M = Symbol('M')
    assert Sum(1, (x, 1, M)).has_finite_limits is None
    M = Symbol('M', positive=True)
    assert Sum(1, (x, 1, M)).has_finite_limits is True
    x = Symbol('x', positive=True)
    M = Symbol('M')
    assert Sum(1, (x, 1, M)).has_finite_limits is True

    assert Sum(1, (x, 1, M), (y, -oo, oo)).has_finite_limits is False

def test_has_reversed_limits():
    assert Sum(1, (x, 1, 1)).has_reversed_limits is False
    assert Sum(1, (x, 1, 9)).has_reversed_limits is False
    assert Sum(1, (x, 1, -9)).has_reversed_limits is True
    assert Sum(1, (x, 1, 0)).has_reversed_limits is True
    assert Sum(1, (x, 1, oo)).has_reversed_limits is False
    M = Symbol('M')
    assert Sum(1, (x, 1, M)).has_reversed_limits is None
    M = Symbol('M', positive=True, integer=True)
    assert Sum(1, (x, 1, M)).has_reversed_limits is False
    assert Sum(1, (x, 1, M), (y, -oo, oo)).has_reversed_limits is False
    M = Symbol('M', negative=True)
    assert Sum(1, (x, 1, M)).has_reversed_limits is True

    assert Sum(1, (x, 1, M), (y, -oo, oo)).has_reversed_limits is True


def test_has_empty_sequence():
    assert Sum(1, (x, 1, 1)).has_empty_sequence is False
    assert Sum(1, (x, 1, 9)).has_empty_sequence is False
    assert Sum(1, (x, 1, -9)).has_empty_sequence is False
    assert Sum(1, (x, 1, 0)).has_empty_sequence is True
    assert Sum(1, (x, y, y - 1)).has_empty_sequence is True
    assert Sum(1, (x, 3, 2), (y, -oo, oo)).has_empty_sequence is True
    assert Sum(1, (y, -oo, oo), (x, 3, 2)).has_empty_sequence is True
=======
@XFAIL
def test_issue_14313():
    assert Sum((S(1)/2)**floor(n/2), (n, 1, oo)).is_convergent()


@XFAIL
def test_issue_14871():
    assert Sum((S(1)/10)**x*RisingFactorial(0, x)/factorial(x), (x, 0, oo)).rewrite(factorial).doit() == 1

>>>>>>> bfc42a2f

def test_issue_17165():
    n = symbols("n", integer=True)
    x = symbols('x')
    s = (x*Sum(x**n, (n, -1, oo)))
    ssimp = s.doit().simplify()

    assert ssimp == Piecewise((-1/(x - 1), Abs(x) < 1),
                              (x*Sum(x**n, (n, -1, oo)), True))
    assert ssimp == ssimp.simplify()


def test__dummy_with_inherited_properties_concrete():
    x = Symbol('x')

    from sympy import Tuple
    d = _dummy_with_inherited_properties_concrete(Tuple(x, 0, 5))
    assert d.is_real
    assert d.is_integer
    assert d.is_nonnegative
    assert d.is_extended_nonnegative

    d = _dummy_with_inherited_properties_concrete(Tuple(x, 1, 9))
    assert d.is_real
    assert d.is_integer
    assert d.is_positive
    assert d.is_odd is None

    d = _dummy_with_inherited_properties_concrete(Tuple(x, -5, 5))
    assert d.is_real
    assert d.is_integer
    assert d.is_positive is None
    assert d.is_extended_nonnegative is None
    assert d.is_odd is None

    d = _dummy_with_inherited_properties_concrete(Tuple(x, -1.5, 1.5))
    assert d.is_real
    assert d.is_integer is None
    assert d.is_positive is None
    assert d.is_extended_nonnegative is None

    N = Symbol('N', integer=True, positive=True)
    d = _dummy_with_inherited_properties_concrete(Tuple(x, 2, N))
    assert d.is_real
    assert d.is_positive
    assert d.is_integer

    # Return None if no assumptions are added
    N = Symbol('N', integer=True, positive=True)
    d = _dummy_with_inherited_properties_concrete(Tuple(N, 2, 4))
    assert d is None

    from sympy.core.facts import InconsistentAssumptions
    x = Symbol('x', negative=True)
    raises(InconsistentAssumptions,
           lambda: _dummy_with_inherited_properties_concrete(Tuple(x, 1, 5)))


def test_matrixsymbol_summation_numerical_limits():
    A = MatrixSymbol('A', 3, 3)
    n = Symbol('n', integer=True)

    assert Sum(A**n, (n, 0, 2)).doit() == Identity(3) + A + A**2
    assert Sum(A, (n, 0, 2)).doit() == 3*A
    assert Sum(n*A, (n, 0, 2)).doit() == 3*A

    B = Matrix([[0, n, 0], [-1, 0, 0], [0, 0, 2]])
    ans = Matrix([[0, 6, 0], [-4, 0, 0], [0, 0, 8]]) + 4*A
    assert Sum(A+B, (n, 0, 3)).doit() == ans
    ans = A*Matrix([[0, 6, 0], [-4, 0, 0], [0, 0, 8]])
    assert Sum(A*B, (n, 0, 3)).doit() == ans

    ans = (A**2*Matrix([[-2, 0, 0], [0,-2, 0], [0, 0, 4]]) +
           A**3*Matrix([[0, -9, 0], [3, 0, 0], [0, 0, 8]]) +
           A*Matrix([[0, 1, 0], [-1, 0, 0], [0, 0, 2]]))
    assert Sum(A**n*B**n, (n, 1, 3)).doit() == ans


@XFAIL
def test_matrixsymbol_summation_symbolic_limits():
    N = Symbol('N', integer=True, positive=True)

    A = MatrixSymbol('A', 3, 3)
    n = Symbol('n', integer=True)
    assert Sum(A, (n, 0, N)).doit() == (N+1)*A
    assert Sum(n*A, (n, 0, N)).doit() == (N**2/2+N/2)*A<|MERGE_RESOLUTION|>--- conflicted
+++ resolved
@@ -1168,7 +1168,6 @@
     raises(NotImplementedError, lambda: S.is_convergent())
 
 
-<<<<<<< HEAD
 def test_sumproducts_assumptions():
     M = Symbol('M', integer=True, positive=True)
 
@@ -1294,7 +1293,8 @@
     assert Sum(1, (x, y, y - 1)).has_empty_sequence is True
     assert Sum(1, (x, 3, 2), (y, -oo, oo)).has_empty_sequence is True
     assert Sum(1, (y, -oo, oo), (x, 3, 2)).has_empty_sequence is True
-=======
+
+
 @XFAIL
 def test_issue_14313():
     assert Sum((S(1)/2)**floor(n/2), (n, 1, oo)).is_convergent()
@@ -1304,7 +1304,6 @@
 def test_issue_14871():
     assert Sum((S(1)/10)**x*RisingFactorial(0, x)/factorial(x), (x, 0, oo)).rewrite(factorial).doit() == 1
 
->>>>>>> bfc42a2f
 
 def test_issue_17165():
     n = symbols("n", integer=True)
