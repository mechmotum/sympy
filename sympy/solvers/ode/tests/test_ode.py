--- conflicted
+++ resolved
@@ -1,11 +1,8 @@
 from sympy import (acos, acosh, asinh, atan, cos, Derivative, diff,
     Dummy, Eq, Ne, exp, Function, I, Integral, LambertW, log, O, pi,
     Rational, rootof, S, sin, sqrt, Subs, Symbol, tan, asin, sinh,
-<<<<<<< HEAD
-    Piecewise, symbols, Poly, sec, Ei, re, im, atan2, collect, hyper, integrate)
-=======
-    Piecewise, symbols, Poly, sec, re, im, atan2, collect, hyper, simplify, integrate)
->>>>>>> 7a3e0647
+    Piecewise, symbols, Poly, sec, Ei, re, im, atan2, collect, hyper, simplify, integrate)
+
 from sympy.solvers.ode import (classify_ode,
     homogeneous_order, infinitesimals, checkinfsol,
     dsolve)
