--- conflicted
+++ resolved
@@ -983,7 +983,6 @@
                     fi = fi.rewrite(Add, evaluate=False)
             f[i] = fi
 
-<<<<<<< HEAD
         if isinstance(fi, (bool, BooleanAtom)) or fi.is_Relational:
             if flags.get('dict', False):
                 solution = reduce_inequalities(f, symbols=symbols)
@@ -1009,9 +1008,6 @@
                         ele[sol.lhs] = sol.rhs
                     solutions[i] = ele
                 return solutions
-=======
-        if fi.is_Relational:
->>>>>>> 97a87711
             return reduce_inequalities(f, symbols=symbols)
 
         if isinstance(fi, Poly):
