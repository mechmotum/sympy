from sympy.utilities import dict_merge
from sympy.utilities.iterables import iterable
from sympy.physics.vector import (Dyadic, Vector, ReferenceFrame,
                                  Point, dynamicsymbols)
from sympy.physics.vector.printing import (vprint, vsprint, vpprint, vlatex,
                                           init_vprinting)
from sympy.physics.mechanics.particle import Particle
from sympy.physics.mechanics.rigidbody import RigidBody
from sympy import simplify
from sympy.core.backend import (Matrix, sympify, Mul, Derivative, sin, cos,
                                tan, AppliedUndef, S)

__all__ = ['inertia',
           'inertia_of_point_mass',
           'linear_momentum',
           'angular_momentum',
           'kinetic_energy',
           'potential_energy',
           'Lagrangian',
           'mechanics_printing',
           'mprint',
           'msprint',
           'mpprint',
           'mlatex',
           'msubs',
           'find_dynamicsymbols']

# These are functions that we've moved and renamed during extracting the
# basic vector calculus code from the mechanics packages.

mprint = vprint
msprint = vsprint
mpprint = vpprint
mlatex = vlatex


def mechanics_printing(**kwargs):
    """
    Initializes time derivative printing for all SymPy objects in
    mechanics module.
    """

    init_vprinting(**kwargs)

mechanics_printing.__doc__ = init_vprinting.__doc__


def inertia(frame, ixx, iyy, izz, ixy=0, iyz=0, izx=0):
    """Simple way to create inertia Dyadic object.

    Explanation
    ===========

    If you don't know what a Dyadic is, just treat this like the inertia
    tensor. Then, do the easy thing and define it in a body-fixed frame.

    Parameters
    ==========

    frame : ReferenceFrame
        The frame the inertia is defined in
    ixx : Sympifyable
        the xx element in the inertia dyadic
    iyy : Sympifyable
        the yy element in the inertia dyadic
    izz : Sympifyable
        the zz element in the inertia dyadic
    ixy : Sympifyable
        the xy element in the inertia dyadic
    iyz : Sympifyable
        the yz element in the inertia dyadic
    izx : Sympifyable
        the zx element in the inertia dyadic

    Examples
    ========

    >>> from sympy.physics.mechanics import ReferenceFrame, inertia
    >>> N = ReferenceFrame('N')
    >>> inertia(N, 1, 2, 3)
    (N.x|N.x) + 2*(N.y|N.y) + 3*(N.z|N.z)

    """

    if not isinstance(frame, ReferenceFrame):
        raise TypeError('Need to define the inertia in a frame')
    ol = sympify(ixx) * (frame.x | frame.x)
    ol += sympify(ixy) * (frame.x | frame.y)
    ol += sympify(izx) * (frame.x | frame.z)
    ol += sympify(ixy) * (frame.y | frame.x)
    ol += sympify(iyy) * (frame.y | frame.y)
    ol += sympify(iyz) * (frame.y | frame.z)
    ol += sympify(izx) * (frame.z | frame.x)
    ol += sympify(iyz) * (frame.z | frame.y)
    ol += sympify(izz) * (frame.z | frame.z)
    return ol


def inertia_of_point_mass(mass, pos_vec, frame):
    """Inertia dyadic of a point mass relative to point O.

    Parameters
    ==========

    mass : Sympifyable
        Mass of the point mass
    pos_vec : Vector
        Position from point O to point mass
    frame : ReferenceFrame
        Reference frame to express the dyadic in

    Examples
    ========

    >>> from sympy import symbols
    >>> from sympy.physics.mechanics import ReferenceFrame, inertia_of_point_mass
    >>> N = ReferenceFrame('N')
    >>> r, m = symbols('r m')
    >>> px = r * N.x
    >>> inertia_of_point_mass(m, px, N)
    m*r**2*(N.y|N.y) + m*r**2*(N.z|N.z)

    """

    return mass * (((frame.x | frame.x) + (frame.y | frame.y) +
                   (frame.z | frame.z)) * (pos_vec & pos_vec) -
                   (pos_vec | pos_vec))


def linear_momentum(frame, *body):
    """Linear momentum of the system.

    Explanation
    ===========

    This function returns the linear momentum of a system of Particle's and/or
    RigidBody's. The linear momentum of a system is equal to the vector sum of
    the linear momentum of its constituents. Consider a system, S, comprised of
    a rigid body, A, and a particle, P. The linear momentum of the system, L,
    is equal to the vector sum of the linear momentum of the particle, L1, and
    the linear momentum of the rigid body, L2, i.e.

    L = L1 + L2

    Parameters
    ==========

    frame : ReferenceFrame
        The frame in which linear momentum is desired.
    body1, body2, body3... : Particle and/or RigidBody
        The body (or bodies) whose linear momentum is required.

    Examples
    ========

    >>> from sympy.physics.mechanics import Point, Particle, ReferenceFrame
    >>> from sympy.physics.mechanics import RigidBody, outer, linear_momentum
    >>> N = ReferenceFrame('N')
    >>> P = Point('P')
    >>> P.set_vel(N, 10 * N.x)
    >>> Pa = Particle('Pa', P, 1)
    >>> Ac = Point('Ac')
    >>> Ac.set_vel(N, 25 * N.y)
    >>> I = outer(N.x, N.x)
    >>> A = RigidBody('A', Ac, N, 20, (I, Ac))
    >>> linear_momentum(N, A, Pa)
    10*N.x + 500*N.y

    """

    if not isinstance(frame, ReferenceFrame):
        raise TypeError('Please specify a valid ReferenceFrame')
    else:
        linear_momentum_sys = Vector(0)
        for e in body:
            if isinstance(e, (RigidBody, Particle)):
                linear_momentum_sys += e.linear_momentum(frame)
            else:
                raise TypeError('*body must have only Particle or RigidBody')
    return linear_momentum_sys


def angular_momentum(point, frame, *body):
    """Angular momentum of a system.

    Explanation
    ===========

    This function returns the angular momentum of a system of Particle's and/or
    RigidBody's. The angular momentum of such a system is equal to the vector
    sum of the angular momentum of its constituents. Consider a system, S,
    comprised of a rigid body, A, and a particle, P. The angular momentum of
    the system, H, is equal to the vector sum of the angular momentum of the
    particle, H1, and the angular momentum of the rigid body, H2, i.e.

    H = H1 + H2

    Parameters
    ==========

    point : Point
        The point about which angular momentum of the system is desired.
    frame : ReferenceFrame
        The frame in which angular momentum is desired.
    body1, body2, body3... : Particle and/or RigidBody
        The body (or bodies) whose angular momentum is required.

    Examples
    ========

    >>> from sympy.physics.mechanics import Point, Particle, ReferenceFrame
    >>> from sympy.physics.mechanics import RigidBody, outer, angular_momentum
    >>> N = ReferenceFrame('N')
    >>> O = Point('O')
    >>> O.set_vel(N, 0 * N.x)
    >>> P = O.locatenew('P', 1 * N.x)
    >>> P.set_vel(N, 10 * N.x)
    >>> Pa = Particle('Pa', P, 1)
    >>> Ac = O.locatenew('Ac', 2 * N.y)
    >>> Ac.set_vel(N, 5 * N.y)
    >>> a = ReferenceFrame('a')
    >>> a.set_ang_vel(N, 10 * N.z)
    >>> I = outer(N.z, N.z)
    >>> A = RigidBody('A', Ac, a, 20, (I, Ac))
    >>> angular_momentum(O, N, Pa, A)
    10*N.z

    """

    if not isinstance(frame, ReferenceFrame):
        raise TypeError('Please enter a valid ReferenceFrame')
    if not isinstance(point, Point):
        raise TypeError('Please specify a valid Point')
    else:
        angular_momentum_sys = Vector(0)
        for e in body:
            if isinstance(e, (RigidBody, Particle)):
                angular_momentum_sys += e.angular_momentum(point, frame)
            else:
                raise TypeError('*body must have only Particle or RigidBody')
    return angular_momentum_sys


def kinetic_energy(frame, *body):
    """Kinetic energy of a multibody system.

    Explanation
    ===========

    This function returns the kinetic energy of a system of Particle's and/or
    RigidBody's. The kinetic energy of such a system is equal to the sum of
    the kinetic energies of its constituents. Consider a system, S, comprising
    a rigid body, A, and a particle, P. The kinetic energy of the system, T,
    is equal to the vector sum of the kinetic energy of the particle, T1, and
    the kinetic energy of the rigid body, T2, i.e.

    T = T1 + T2

    Kinetic energy is a scalar.

    Parameters
    ==========

    frame : ReferenceFrame
        The frame in which the velocity or angular velocity of the body is
        defined.
    body1, body2, body3... : Particle and/or RigidBody
        The body (or bodies) whose kinetic energy is required.

    Examples
    ========

    >>> from sympy.physics.mechanics import Point, Particle, ReferenceFrame
    >>> from sympy.physics.mechanics import RigidBody, outer, kinetic_energy
    >>> N = ReferenceFrame('N')
    >>> O = Point('O')
    >>> O.set_vel(N, 0 * N.x)
    >>> P = O.locatenew('P', 1 * N.x)
    >>> P.set_vel(N, 10 * N.x)
    >>> Pa = Particle('Pa', P, 1)
    >>> Ac = O.locatenew('Ac', 2 * N.y)
    >>> Ac.set_vel(N, 5 * N.y)
    >>> a = ReferenceFrame('a')
    >>> a.set_ang_vel(N, 10 * N.z)
    >>> I = outer(N.z, N.z)
    >>> A = RigidBody('A', Ac, a, 20, (I, Ac))
    >>> kinetic_energy(N, Pa, A)
    350

    """

    if not isinstance(frame, ReferenceFrame):
        raise TypeError('Please enter a valid ReferenceFrame')
    ke_sys = S.Zero
    for e in body:
        if isinstance(e, (RigidBody, Particle)):
            ke_sys += e.kinetic_energy(frame)
        else:
            raise TypeError('*body must have only Particle or RigidBody')
    return ke_sys


def potential_energy(*body):
    """Potential energy of a multibody system.

    Explanation
    ===========

    This function returns the potential energy of a system of Particle's and/or
    RigidBody's. The potential energy of such a system is equal to the sum of
    the potential energy of its constituents. Consider a system, S, comprising
    a rigid body, A, and a particle, P. The potential energy of the system, V,
    is equal to the vector sum of the potential energy of the particle, V1, and
    the potential energy of the rigid body, V2, i.e.

    V = V1 + V2

    Potential energy is a scalar.

    Parameters
    ==========

    body1, body2, body3... : Particle and/or RigidBody
        The body (or bodies) whose potential energy is required.

    Examples
    ========

    >>> from sympy.physics.mechanics import Point, Particle, ReferenceFrame
    >>> from sympy.physics.mechanics import RigidBody, outer, potential_energy
    >>> from sympy import symbols
    >>> M, m, g, h = symbols('M m g h')
    >>> N = ReferenceFrame('N')
    >>> O = Point('O')
    >>> O.set_vel(N, 0 * N.x)
    >>> P = O.locatenew('P', 1 * N.x)
    >>> Pa = Particle('Pa', P, m)
    >>> Ac = O.locatenew('Ac', 2 * N.y)
    >>> a = ReferenceFrame('a')
    >>> I = outer(N.z, N.z)
    >>> A = RigidBody('A', Ac, a, M, (I, Ac))
    >>> Pa.potential_energy = m * g * h
    >>> A.potential_energy = M * g * h
    >>> potential_energy(Pa, A)
    M*g*h + g*h*m

    """

    pe_sys = S.Zero
    for e in body:
        if isinstance(e, (RigidBody, Particle)):
            pe_sys += e.potential_energy
        else:
            raise TypeError('*body must have only Particle or RigidBody')
    return pe_sys


def gravity(acceleration, *bodies):
    """
    Returns a list of gravity forces given the acceleration
    due to gravity and any number of particles or rigidbodies.

    Example
    =======

    >>> from sympy.physics.mechanics import ReferenceFrame, Point, Particle, outer, RigidBody
    >>> from sympy.physics.mechanics.functions import gravity
    >>> from sympy import symbols
    >>> N = ReferenceFrame('N')
    >>> m, M, g = symbols('m M g')
    >>> F1, F2 = symbols('F1 F2')
    >>> po = Point('po')
    >>> pa = Particle('pa', po, m)
    >>> A = ReferenceFrame('A')
    >>> P = Point('P')
    >>> I = outer(A.x, A.x)
    >>> B = RigidBody('B', P, A, M, (I, P))
    >>> forceList = [(po, F1), (P, F2)]
    >>> forceList.extend(gravity(g*N.y, pa, B))
    >>> forceList
    [(po, F1), (P, F2), (po, g*m*N.y), (P, M*g*N.y)]
    """

    gravity_force = []
    if not bodies:
        raise TypeError("No bodies(instances of Particle or Rigidbody) were passed.")

    for e in bodies:
        point = getattr(e, 'masscenter', None)
        if point is None:
            point = e.point

        gravity_force.append((point, e.mass*acceleration))

    return gravity_force


def center_of_mass(point, *bodies):
    """
    Returns the position vector from the given point to the center of mass
    of the given bodies(particles or rigidbodies).

    Example
    =======

    >>> from sympy import symbols, S
    >>> from sympy.physics.vector import Point
    >>> from sympy.physics.mechanics import Particle, ReferenceFrame, RigidBody, outer
    >>> from sympy.physics.mechanics.functions import center_of_mass
    >>> a = ReferenceFrame('a')
    >>> m = symbols('m', real=True)
    >>> p1 = Particle('p1', Point('p1_pt'), S(1))
    >>> p2 = Particle('p2', Point('p2_pt'), S(2))
    >>> p3 = Particle('p3', Point('p3_pt'), S(3))
    >>> p4 = Particle('p4', Point('p4_pt'), m)
    >>> b_f = ReferenceFrame('b_f')
    >>> b_cm = Point('b_cm')
    >>> mb = symbols('mb')
    >>> b = RigidBody('b', b_cm, b_f, mb, (outer(b_f.x, b_f.x), b_cm))
    >>> p2.point.set_pos(p1.point, a.x)
    >>> p3.point.set_pos(p1.point, a.x + a.y)
    >>> p4.point.set_pos(p1.point, a.y)
    >>> b.masscenter.set_pos(p1.point, a.y + a.z)
    >>> point_o=Point('o')
    >>> point_o.set_pos(p1.point, center_of_mass(p1.point, p1, p2, p3, p4, b))
    >>> expr = 5/(m + mb + 6)*a.x + (m + mb + 3)/(m + mb + 6)*a.y + mb/(m + mb + 6)*a.z
    >>> point_o.pos_from(p1.point)
    5/(m + mb + 6)*a.x + (m + mb + 3)/(m + mb + 6)*a.y + mb/(m + mb + 6)*a.z
    """
    if not bodies:
        raise TypeError("No bodies(instances of Particle or Rigidbody) were passed.")

    total_mass = 0
    vec = Vector(0)
    for i in bodies:
        total_mass += i.mass

        masscenter = getattr(i, 'masscenter', None)
        if masscenter is None:
            masscenter = i.point
        vec += i.mass*masscenter.pos_from(point)

    return vec/total_mass


def Lagrangian(frame, *body):
    """Lagrangian of a multibody system.

    Explanation
    ===========

    This function returns the Lagrangian of a system of Particle's and/or
    RigidBody's. The Lagrangian of such a system is equal to the difference
    between the kinetic energies and potential energies of its constituents. If
    T and V are the kinetic and potential energies of a system then it's
    Lagrangian, L, is defined as

    L = T - V

    The Lagrangian is a scalar.

    Parameters
    ==========

    frame : ReferenceFrame
        The frame in which the velocity or angular velocity of the body is
        defined to determine the kinetic energy.

    body1, body2, body3... : Particle and/or RigidBody
        The body (or bodies) whose Lagrangian is required.

    Examples
    ========

    >>> from sympy.physics.mechanics import Point, Particle, ReferenceFrame
    >>> from sympy.physics.mechanics import RigidBody, outer, Lagrangian
    >>> from sympy import symbols
    >>> M, m, g, h = symbols('M m g h')
    >>> N = ReferenceFrame('N')
    >>> O = Point('O')
    >>> O.set_vel(N, 0 * N.x)
    >>> P = O.locatenew('P', 1 * N.x)
    >>> P.set_vel(N, 10 * N.x)
    >>> Pa = Particle('Pa', P, 1)
    >>> Ac = O.locatenew('Ac', 2 * N.y)
    >>> Ac.set_vel(N, 5 * N.y)
    >>> a = ReferenceFrame('a')
    >>> a.set_ang_vel(N, 10 * N.z)
    >>> I = outer(N.z, N.z)
    >>> A = RigidBody('A', Ac, a, 20, (I, Ac))
    >>> Pa.potential_energy = m * g * h
    >>> A.potential_energy = M * g * h
    >>> Lagrangian(N, Pa, A)
    -M*g*h - g*h*m + 350

    """

    if not isinstance(frame, ReferenceFrame):
        raise TypeError('Please supply a valid ReferenceFrame')
    for e in body:
        if not isinstance(e, (RigidBody, Particle)):
            raise TypeError('*body must have only Particle or RigidBody')
    return kinetic_energy(frame, *body) - potential_energy(*body)


def find_dynamicsymbols(expression, exclude=None, reference_frame=None):
    """Find all dynamicsymbols in expression.

    Explanation
    ===========

    If the optional ``exclude`` kwarg is used, only dynamicsymbols
    not in the iterable ``exclude`` are returned.
    If we intend to apply this function on a vector, the optional
    ``reference_frame`` is also used to inform about the corresponding frame
    with respect to which the dynamic symbols of the given vector is to be
    determined.

    Parameters
    ==========

    expression : sympy expression

    exclude : iterable of dynamicsymbols, optional

    reference_frame : ReferenceFrame, optional
        The frame with respect to which the dynamic symbols of the
        given vector is to be determined.

    Examples
    ========

    >>> from sympy.physics.mechanics import dynamicsymbols, find_dynamicsymbols
    >>> from sympy.physics.mechanics import ReferenceFrame
    >>> x, y = dynamicsymbols('x, y')
    >>> expr = x + x.diff()*y
    >>> find_dynamicsymbols(expr)
    {x(t), y(t), Derivative(x(t), t)}
    >>> find_dynamicsymbols(expr, exclude=[x, y])
    {Derivative(x(t), t)}
    >>> a, b, c = dynamicsymbols('a, b, c')
    >>> A = ReferenceFrame('A')
    >>> v = a * A.x + b * A.y + c * A.z
    >>> find_dynamicsymbols(v, reference_frame=A)
    {a(t), b(t), c(t)}

    """
    t_set = {dynamicsymbols._t}
    if exclude:
        if iterable(exclude):
            exclude_set = set(exclude)
        else:
            raise TypeError("exclude kwarg must be iterable")
    else:
        exclude_set = set()
    if isinstance(expression, Vector):
        if reference_frame is None:
            raise ValueError("You must provide reference_frame when passing a "
                             "vector expression, got %s." % reference_frame)
        else:
            expression = expression.to_matrix(reference_frame)
    return {i for i in expression.atoms(AppliedUndef, Derivative) if
            i.free_symbols == t_set} - exclude_set


def msubs(expr, *sub_dicts, smart=False, **kwargs):
    """A custom subs for use on expressions derived in physics.mechanics.

    Traverses the expression tree once, performing the subs found in sub_dicts.
    Terms inside ``Derivative`` expressions are ignored:

    Examples
    ========

    >>> from sympy.physics.mechanics import dynamicsymbols, msubs
    >>> x = dynamicsymbols('x')
    >>> msubs(x.diff() + x, {x: 1})
    Derivative(x(t), t) + 1

    Note that sub_dicts can be a single dictionary, or several dictionaries:

    >>> x, y, z = dynamicsymbols('x, y, z')
    >>> sub1 = {x: 1, y: 2}
    >>> sub2 = {z: 3, x.diff(): 4}
    >>> msubs(x.diff() + x + y + z, sub1, sub2)
    10

    If smart=True (default False), also checks for conditions that may result
    in ``nan``, but if simplified would yield a valid expression. For example:

    >>> from sympy import sin, tan
    >>> (sin(x)/tan(x)).subs(x, 0)
    nan
    >>> msubs(sin(x)/tan(x), {x: 0}, smart=True)
    1

    It does this by first replacing all ``tan`` with ``sin/cos``. Then each
    node is traversed. If the node is a fraction, subs is first evaluated on
    the denominator. If this results in 0, simplification of the entire
    fraction is attempted. Using this selective simplification, only
    subexpressions that result in 1/0 are targeted, resulting in faster
    performance.

    """

    sub_dict = dict_merge(*sub_dicts)
    if smart:
        func = _smart_subs
    elif hasattr(expr, 'msubs'):
        return expr.msubs(sub_dict)
    else:
        func = lambda expr, sub_dict: _crawl(expr, _sub_func, sub_dict)
    if isinstance(expr, (Matrix, Vector, Dyadic)):
        return expr.applyfunc(lambda x: func(x, sub_dict))
    else:
        return func(expr, sub_dict)


def _crawl(expr, func, *args, **kwargs):
    """Crawl the expression tree, and apply func to every node."""
    val = func(expr, *args, **kwargs)
    if val is not None:
        return val
    new_args = (_crawl(arg, func, *args, **kwargs) for arg in expr.args)
    return expr.func(*new_args)


def _sub_func(expr, sub_dict):
    """Perform direct matching substitution, ignoring derivatives."""
    if expr in sub_dict:
        return sub_dict[expr]
    elif not expr.args or expr.is_Derivative:
        return expr


def _tan_repl_func(expr):
    """Replace tan with sin/cos."""
    if isinstance(expr, tan):
        return sin(*expr.args) / cos(*expr.args)
    elif not expr.args or expr.is_Derivative:
        return expr


def _smart_subs(expr, sub_dict):
    """Performs subs, checking for conditions that may result in `nan` or
    `oo`, and attempts to simplify them out.

    The expression tree is traversed twice, and the following steps are
    performed on each expression node:
    - First traverse:
        Replace all `tan` with `sin/cos`.
    - Second traverse:
        If node is a fraction, check if the denominator evaluates to 0.
        If so, attempt to simplify it out. Then if node is in sub_dict,
        sub in the corresponding value."""
    expr = _crawl(expr, _tan_repl_func)

    def _recurser(expr, sub_dict):
        # Decompose the expression into num, den
        num, den = _fraction_decomp(expr)
        if den != 1:
            # If there is a non trivial denominator, we need to handle it
            denom_subbed = _recurser(den, sub_dict)
            if denom_subbed.evalf() == 0:
                # If denom is 0 after this, attempt to simplify the bad expr
                expr = simplify(expr)
            else:
                # Expression won't result in nan, find numerator
                num_subbed = _recurser(num, sub_dict)
                return num_subbed / denom_subbed
        # We have to crawl the tree manually, because `expr` may have been
        # modified in the simplify step. First, perform subs as normal:
        val = _sub_func(expr, sub_dict)
        if val is not None:
            return val
        new_args = (_recurser(arg, sub_dict) for arg in expr.args)
        return expr.func(*new_args)
    return _recurser(expr, sub_dict)


def _fraction_decomp(expr):
    """Return num, den such that expr = num/den"""
    if not isinstance(expr, Mul):
        return expr, 1
    num = []
    den = []
    for a in expr.args:
        if a.is_Pow and a.args[1] < 0:
            den.append(1 / a)
        else:
            num.append(a)
    if not den:
        return expr, 1
    num = Mul(*num)
    den = Mul(*den)
    return num, den


def _f_list_parser(fl, ref_frame):
    """Parses the provided forcelist composed of items
    of the form (obj, force).
    Returns a tuple containing:
        vel_list: The velocity (ang_vel for Frames, vel for Points) in
                the provided reference frame.
        f_list: The forces.

    Used internally in the KanesMethod and LagrangesMethod classes.
    """
    def flist_iter():
        for pair in fl:
            obj, force = pair
            if isinstance(obj, ReferenceFrame):
                yield obj.ang_vel_in(ref_frame), force
            elif isinstance(obj, Point):
                yield obj.vel(ref_frame), force
            else:
                raise TypeError('First entry in each forcelist pair must '
                                'be a point or frame.')
<<<<<<< HEAD
    unzip = lambda l: list(zip(*l)) if l[0] else [(), ()]
    vel_list, f_list = unzip(list(flist_iter()))
    return vel_list, f_list


def convert_tuple_to_vector(frame, val_tuple):
    """
    Converts a 3-Tuple to a vector in the frame provided by taking values of
    the tuple as values of the vector along x, y and z unit vectors of the
    frame respectively.

    Parameters
    ----------
    frame: ReferenceFrame
        Frame in which the vector will be defined.
    val_tuple: 3-Tuple
        Tuple containing the values to be converted to the vector.

    Example
    -------
    >>> from sympy import symbols
    >>> from sympy.physics.vector import ReferenceFrame
    >>> from sympy.physics.mechanics.functions import convert_tuple_to_vector
    >>> N = ReferenceFrame('N')
    >>> a, b, c = symbols('a b c')
    >>> convert_tuple_to_vector(N, (a, b, c))
    a*N.x + b*N.y + c*N.z

    """
    if len(val_tuple) != 3:
        raise TypeError('position tuple must be of length 3')
    else:
        unit_vectors = [frame.x, frame.y, frame.z]
        vector = Vector(0)
        for i in range(3):
            vector += val_tuple[i] * unit_vectors[i]
        return vector
=======

    if not fl:
        vel_list, f_list = (), ()
    else:
        unzip = lambda l: list(zip(*l)) if l[0] else [(), ()]
        vel_list, f_list = unzip(list(flist_iter()))
    return vel_list, f_list
>>>>>>> d720d825
<|MERGE_RESOLUTION|>--- conflicted
+++ resolved
@@ -716,9 +716,12 @@
             else:
                 raise TypeError('First entry in each forcelist pair must '
                                 'be a point or frame.')
-<<<<<<< HEAD
-    unzip = lambda l: list(zip(*l)) if l[0] else [(), ()]
-    vel_list, f_list = unzip(list(flist_iter()))
+
+    if not fl:
+        vel_list, f_list = (), ()
+    else:
+        unzip = lambda l: list(zip(*l)) if l[0] else [(), ()]
+        vel_list, f_list = unzip(list(flist_iter()))
     return vel_list, f_list
 
 
@@ -753,13 +756,4 @@
         vector = Vector(0)
         for i in range(3):
             vector += val_tuple[i] * unit_vectors[i]
-        return vector
-=======
-
-    if not fl:
-        vel_list, f_list = (), ()
-    else:
-        unzip = lambda l: list(zip(*l)) if l[0] else [(), ()]
-        vel_list, f_list = unzip(list(flist_iter()))
-    return vel_list, f_list
->>>>>>> d720d825
+        return vector