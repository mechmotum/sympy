--- conflicted
+++ resolved
@@ -319,16 +319,10 @@
     assert KM.kanes_equations(BL)[0] == Matrix([0])
     # test for input format kane.kanes_equations(bodies=(body1, body 2), loads=(load1,load2))
     assert KM.kanes_equations(bodies=BL, loads=None)[0] == Matrix([0])
-<<<<<<< HEAD
-    # test for input format kane.kanes_equations(bodies=(body1, body 2))
-    assert KM.kanes_equations(bodies=BL)[0] == Matrix([0])
-=======
     # test for input format kane.kanes_equations(bodies=(body1, body 2), loads=None)
     assert KM.kanes_equations(BL, loads=None)[0] == Matrix([0])
     # test for input format kane.kanes_equations(bodies=(body1, body 2))
     assert KM.kanes_equations(BL)[0] == Matrix([0])
-
->>>>>>> 4121434c
 
     # 2 dof problem from test_two_dof
     q1, q2, u1, u2 = dynamicsymbols('q1 q2 u1 u2')
