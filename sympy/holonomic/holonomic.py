"""Holonomic Functions and Differential Operators"""

from __future__ import print_function, division

from sympy import symbols, Symbol, diff, S, Dummy, Order, rf, meijerint, I
from sympy.printing import sstr
from .linearsolver import NewMatrix
from .recurrence import HolonomicSequence, RecurrenceOperator, RecurrenceOperators
from sympy.core.compatibility import range
from sympy.functions.combinatorial.factorials import binomial, factorial
from sympy.core.sympify import sympify
from sympy.polys.domains import QQ, ZZ
from sympy.polys.domains.pythonrational import PythonRational
from sympy.simplify.hyperexpand import hyperexpand
from sympy.functions.special.hyper import hyper, meijerg
from sympy.core.numbers import NaN, Infinity, NegativeInfinity
from sympy.matrices import Matrix
from sympy.polys.polyclasses import DMF
from sympy.polys.polyroots import roots
from sympy.functions.elementary.exponential import exp_polar, exp


def DifferentialOperators(base, generator):
    """
    Returns an Algebra of Differential Operators and the operator for
    differentiation i.e. the `Dx` operator.
    The first argument needs to be the base polynomial ring for the algebra
    and the second argument must be a generator which can be either a
    noncommutative Symbol or a string.

    Examples
    =======

    >>> from sympy.polys.domains import ZZ
    >>> from sympy import symbols
    >>> from sympy.holonomic.holonomic import DifferentialOperators
    >>> x = symbols('x')
    >>> R, Dx = DifferentialOperators(ZZ.old_poly_ring(x), 'Dx')
    """

    ring = DifferentialOperatorAlgebra(base, generator)
    return (ring, ring.derivative_operator)


class DifferentialOperatorAlgebra(object):
    """
    An Ore Algebra is a set of noncommutative polynomials in the
    intermediate `Dx` and coefficients in a base ring A. It follows the
    commutation rule:
    Dx * a = sigma(a) * Dx + delta(a)

    Where sigma: A --> A is an endomorphism and delta: A --> A is a
    skew-derivation i.e. delta(ab) = delta(a) * b + sigma(a) * delta(b)

    If one takes the sigma as identity map and delta as the standard derivation
    then it becomes the algebra of Differential Operators also called
    a Weyl Algebra i.e. an algebra whose elements are Differential Operators.

    This class represents a Weyl Algebra and serves as the parent ring for
    Differential Operators.

    Examples
    ========

    >>> from sympy.polys.domains import ZZ
    >>> from sympy import symbols
    >>> from sympy.holonomic.holonomic import DifferentialOperators
    >>> x = symbols('x')
    >>> R, Dx = DifferentialOperators(ZZ.old_poly_ring(x), 'Dx')
    >>> R
    Univariate Differential Operator Algebra in intermediate Dx over the base ring
    ZZ[x]

    See Also
    ========

    DifferentialOperator
    """

    def __init__(self, base, generator):
        # the base polynomial ring for the algebra
        self.base = base
        # the operator representing differentiation i.e. `Dx`
        self.derivative_operator = DifferentialOperator(
            [base.zero, base.one], self)

        if generator is None:
            self.gen_symbol = symbols('Dx', commutative=False)
        else:
            if isinstance(generator, str):
                self.gen_symbol = symbols(generator, commutative=False)
            elif isinstance(generator, Symbol):
                self.gen_symbol = generator

    def __str__(self):
        string = 'Univariate Differential Operator Algebra in intermediate '\
            + sstr(self.gen_symbol) + ' over the base ring ' + \
            (self.base).__str__()

        return string

    __repr__ = __str__

    def __eq__(self, other):
        if self.base == other.base and self.gen_symbol == other.gen_symbol:
            return True
        else:
            return False


class DifferentialOperator(object):
    """
    Differential Operators are elements of Weyl Algebra. The Operators
    are defined by a list of polynomials in the base ring and the
    parent ring of the Operator.

    Takes a list of polynomials for each power of Dx and the
    parent ring which must be an instance of DifferentialOperatorAlgebra.

    A Differential Operator can be created easily using
    the operator `Dx`. See examples below.

    Examples
    ========

    >>> from sympy.holonomic.holonomic import DifferentialOperator, DifferentialOperators
    >>> from sympy.polys.domains import ZZ, QQ
    >>> from sympy import symbols
    >>> x = symbols('x')
    >>> R, Dx = DifferentialOperators(ZZ.old_poly_ring(x),'Dx')

    >>> DifferentialOperator([0, 1, x**2], R)
    (1)Dx + (x**2)Dx**2

    >>> (x*Dx*x + 1 - Dx**2)**2
    (2*x**2 + 2*x + 1) + (4*x**3 + 2*x**2 - 4)Dx + (x**4 - 6*x - 2)Dx**2 + (-2*x**2)Dx**3 + (1)Dx**4

    See Also
    ========

    DifferentialOperatorAlgebra
    """

    _op_priority = 20

    def __init__(self, list_of_poly, parent):
        # the parent ring for this operator
        # must be an DifferentialOperatorAlgebra object
        self.parent = parent
        # sequence of polynomials in x for each power of Dx
        # the list should not have trailing zeroes
        # represents the operator
        # convert the expressions into ring elements using from_sympy
        if isinstance(list_of_poly, list):
            for i, j in enumerate(list_of_poly):
                if not isinstance(j, self.parent.base.dtype):
                    list_of_poly[i] = self.parent.base.from_sympy(sympify(j))

            self.listofpoly = list_of_poly
        # highest power of `Dx`
        self.order = len(self.listofpoly) - 1

    def __mul__(self, other):
        """
        Multiplies two DifferentialOperator and returns another
        DifferentialOperator instance using the commutation rule
        Dx*a = a*Dx + a'
        """

        listofself = self.listofpoly

        if not isinstance(other, DifferentialOperator):
            if not isinstance(other, self.parent.base.dtype):
                listofother = [self.parent.base.from_sympy(sympify(other))]

            else:
                listofother = [other]
        else:
            listofother = other.listofpoly

        # multiplies a polynomial `b` with a list of polynomials
        def _mul_dmp_diffop(b, listofother):
            if isinstance(listofother, list):
                sol = []
                for i in listofother:
                    sol.append(i * b)
                return sol
            else:
                return [b * listofother]

        sol = _mul_dmp_diffop(listofself[0], listofother)

        # compute Dx^i * b
        def _mul_Dxi_b(b):
            sol1 = [self.parent.base.zero]
            sol2 = []

            if isinstance(b, list):
                for i in b:
                    sol1.append(i)
                    sol2.append(i.diff())
            else:
                sol1.append(self.parent.base.from_sympy(b))
                sol2.append(self.parent.base.from_sympy(b).diff())

            return _add_lists(sol1, sol2)

        for i in range(1, len(listofself)):
            # find Dx^i * b in ith iteration
            listofother = _mul_Dxi_b(listofother)
            # solution = solution + listofself[i] * (Dx^i * b)
            sol = _add_lists(sol, _mul_dmp_diffop(listofself[i], listofother))

        return DifferentialOperator(sol, self.parent)

    def __rmul__(self, other):
        if not isinstance(other, DifferentialOperator):

            if not isinstance(other, self.parent.base.dtype):
                other = (self.parent.base).from_sympy(sympify(other))

            sol = []
            for j in self.listofpoly:
                sol.append(other * j)

            return DifferentialOperator(sol, self.parent)

    def __add__(self, other):
        if isinstance(other, DifferentialOperator):

            sol = _add_lists(self.listofpoly, other.listofpoly)
            return DifferentialOperator(sol, self.parent)

        else:
            list_self = self.listofpoly
            if not isinstance(other, self.parent.base.dtype):
                list_other = [((self.parent).base).from_sympy(sympify(other))]
            else:
                list_other = [other]
            sol = []
            sol.append(list_self[0] + list_other[0])
            sol += list_self[1:]

            return DifferentialOperator(sol, self.parent)

    __radd__ = __add__

    def __sub__(self, other):
        return self + (-1) * other

    def __rsub__(self, other):
        return (-1) * self + other

    def __neg__(self):
        return -1 * self

    def __div__(self, other):
        return self * (S.One / other)

    def __truediv__(self, other):
        return self.__div__(other)

    def __pow__(self, n):
        if n == 1:
            return self
        if n == 0:
            return DifferentialOperator([self.parent.base.one], self.parent)

        # if self is `Dx`
        if self.listofpoly == self.parent.derivative_operator.listofpoly:
            sol = []
            for i in range(0, n):
                sol.append(self.parent.base.zero)
            sol.append(self.parent.base.one)
            return DifferentialOperator(sol, self.parent)

        # the general case
        else:
            if n % 2 == 1:
                powreduce = self**(n - 1)
                return powreduce * self
            elif n % 2 == 0:
                powreduce = self**(n / 2)
                return powreduce * powreduce

    def __str__(self):
        listofpoly = self.listofpoly
        print_str = ''

        for i, j in enumerate(listofpoly):
            if j == self.parent.base.zero:
                continue

            if i == 0:
                print_str += '(' + sstr(j) + ')'
                continue

            if print_str:
                print_str += ' + '

            if i == 1:
                print_str += '(' + sstr(j) + ')Dx'
                continue

            print_str += '(' + sstr(j) + ')' + 'Dx**' + sstr(i)

        return print_str

    __repr__ = __str__

    def __eq__(self, other):
        if isinstance(other, DifferentialOperator):
            if self.listofpoly == other.listofpoly and self.parent == other.parent:
                return True
            else:
                return False
        else:
            if self.listofpoly[0] == other:
                for i in listofpoly[1:]:
                    if i is not self.parent.base.zero:
                        return False
                return True
            else:
                return False


class HolonomicFunction(object):
    """
    A Holonomic Function is a solution to a linear homogeneous ordinary
    differential equation with polynomial coefficients. This differential
    equation can also be represented by an annihilator i.e. a Differential
    Operator L such that L.f = 0. For uniqueness of these functions,
    initial conditions can also be provided along with the annihilator.

    Holonomic functions have closure properties and thus forms a ring.
    Given two Holonomic Functions f and g, their sum, product,
    integral and derivative is also a Holonomic Function.

    Examples
    ========

    >>> from sympy.holonomic.holonomic import HolonomicFunction, DifferentialOperators
    >>> from sympy.polys.domains import ZZ, QQ
    >>> from sympy import symbols
    >>> x = symbols('x')
    >>> R, Dx = DifferentialOperators(QQ.old_poly_ring(x),'Dx')

    >>> p = HolonomicFunction(Dx - 1, x, 0, [1])  # e^x
    >>> q = HolonomicFunction(Dx**2 + 1, x, 0, [0, 1])  # sin(x)

    >>> p + q  # annihilator of e^x + sin(x)
    HolonomicFunction((-1) + (1)Dx + (-1)Dx**2 + (1)Dx**3, x), f(0) = 1, f'(0) = 2, f''(0) = 1

    >>> p * q  # annihilator of e^x * sin(x)
    HolonomicFunction((2) + (-2)Dx + (1)Dx**2, x), f(0) = 0, f'(0) = 1
    """

    _op_priority = 20

    def __init__(self, annihilator, x, x0=0, y0=[]):
        """
        Takes the annihilator and variable of the function.
        x0 is the point for which initial conditions are given and
        y0 is a vector of initial values y0 = [f(x0), f'(x0), f''(x0) ...]
        To make the function unique, length of the vector `y0` must be equal to or
        greater than the order of differential equation.
        """
        # initial conditions as a list [f(x0), f'(x0), ...]
        if not isinstance(y0, list):
            self.y0 = [y0]
        else:
            self.y0 = y0

        if len(self.y0) == 0:
            self._have_init_cond = False
        else:
            self._have_init_cond = True
        # the point for initial conditions, defualt is zero.
        self.x0 = x0
        # differential operator L such that L.f = 0
        self.annihilator = annihilator
        self.x = x

    def __repr__(self):
        str_sol = 'HolonomicFunction(%s, %s)' % ((self.annihilator).__repr__(), sstr(self.x))
        if not self._have_init_cond:
            return str_sol
        else:
            cond_str = ''
            diff_str = ''
            for i in self.y0:
                cond_str += ', f%s(%s) = %s' % (diff_str, sstr(self.x0), sstr(i))
                diff_str += "'"

            sol = str_sol + cond_str
            return sol

    __str__ = __repr__

    def __add__(self, other):
        deg1 = self.annihilator.order
        deg2 = other.annihilator.order
        dim = max(deg1, deg2)
        R = self.annihilator.parent.base
        K = R.get_field()

        rowsself = [self.annihilator]
        rowsother = [other.annihilator]
        gen = self.annihilator.parent.derivative_operator

        # constructing annihilators up to order dim
        for i in range(dim - deg1):
            diff1 = (gen * rowsself[-1])
            rowsself.append(diff1)

        for i in range(dim - deg2):
            diff2 = (gen * rowsother[-1])
            rowsother.append(diff2)

        row = rowsself + rowsother

        # constructing the matrix of the ansatz
        r = []

        for expr in row:
            p = []
            for i in range(dim + 1):
                if i >= len(expr.listofpoly):
                    p.append(0)
                else:
                    p.append(K.new(expr.listofpoly[i].rep))
            r.append(p)

        r = NewMatrix(r).transpose()

        homosys = [[S(0) for q in range(dim + 1)]]
        homosys = NewMatrix(homosys).transpose()

        # solving the linear system using gauss jordan solver
        solcomp = r.gauss_jordan_solve(homosys)
        sol = solcomp[0]

        # if a solution is not obtained then increasing the order by 1 in each
        # iteration
        while sol.is_zero:
            dim += 1

            diff1 = (gen * rowsself[-1])
            rowsself.append(diff1)

            diff2 = (gen * rowsother[-1])
            rowsother.append(diff2)

            row = rowsself + rowsother
            r = []

            for expr in row:
                p = []
                for i in range(dim + 1):
                    if i >= len(expr.listofpoly):
                        p.append(S(0))
                    else:

                        p.append(K.new(expr.listofpoly[i].rep))
                r.append(p)

            r = NewMatrix(r).transpose()

            homosys = [[S(0) for q in range(dim + 1)]]
            homosys = NewMatrix(homosys).transpose()

            solcomp = r.gauss_jordan_solve(homosys)
            sol = solcomp[0]

        # taking only the coefficients needed to multiply with `self`
        # can be also be done the other way by taking R.H.S and multiplying with
        # `other`
        sol = sol[:dim + 1 - deg1]
        sol1 = _normalize(sol, self.annihilator.parent)
        # annihilator of the solution
        sol = sol1 * (self.annihilator)
        sol = _normalize(sol.listofpoly, self.annihilator.parent, negative=False)
        # solving initial conditions
        if self._have_init_cond and other._have_init_cond:
            if self.x0 == other.x0:
                # try to extended the initial conditions
                # using the annihilator
                y0_self = _extend_y0(self, sol.order)
                y0_other = _extend_y0(other, sol.order)
                y0 = [a + b for a, b in zip(y0_self, y0_other)]
                return HolonomicFunction(sol, self.x, self.x0, y0)
            else:
                # initial conditions for different points
                # to be implemented
                pass

        return HolonomicFunction(sol, self.x)

    def integrate(self, *args):
        """
        Integrate the given holonomic function. Limits can be provided,
        Initial conditions can only be computed when limits are (x0, x).

        Examples
        ========

        >>> from sympy.holonomic.holonomic import HolonomicFunction, DifferentialOperators
        >>> from sympy.polys.domains import ZZ, QQ
        >>> from sympy import symbols
        >>> x = symbols('x')
        >>> R, Dx = DifferentialOperators(QQ.old_poly_ring(x),'Dx')

        >>> HolonomicFunction(Dx - 1, x, 0, 1).integrate((x, 0, x))  # e^x - 1
        HolonomicFunction((-1)Dx + (1)Dx**2, x), f(0) = 0, f'(0) = 1

        # integrate(cos(x), (x 0, x)) = sin(x)
        >>> HolonomicFunction(Dx**2 + 1, x, 0, [1, 0]).integrate((x, 0, x))
        HolonomicFunction((1)Dx + (1)Dx**3, x), f(0) = 0, f'(0) = 1, f''(0) = 0
        """

        # just multiply by Dx from right
        D = self.annihilator.parent.derivative_operator
        if (not args) or (not self._have_init_cond):
            return HolonomicFunction(self.annihilator * D, self.x)

        # definite integral if limits are (x0, x)
        if len(args) == 1 and len(args[0]) == 3 and args[0][1] == self.x0 and args[0][2] == self.x:
            y0 = [S(0)]
            y0 += self.y0
            return HolonomicFunction(self.annihilator * D, self.x, self.x0, y0)

        return HolonomicFunction(self.annihilator * D, self.x)


    def __eq__(self, other):
        if self.annihilator == other.annihilator:
            if self.x == other.x:
                if self._have_init_cond and other._have_init_cond:
                    if self.x0 == other.x0 and self.y0 == other.y0:
                        return True
                    else:
                        return False
                else:
                    return True
            else:
                return False
        else:
            return False

    def __mul__(self, other):
        ann_self = self.annihilator

        if not isinstance(other, HolonomicFunction):
            other = sympify(other)

            if not other.is_constant():
                raise NotImplementedError(" Can't multiply a HolonomicFunction and expressions/functions.")

            if not self._have_init_cond:
                return self
            else:
                y0 = _extend_y0(self, ann_self.order)
                y1 = []
                for j in y0:
                    y1.append(j * other)
                return HolonomicFunction(ann_self, self.x, self.x0, y1)

        ann_other = other.annihilator
        list_self = []
        list_other = []
        a = ann_self.order
        b = ann_other.order

        R = ann_self.parent.base
        K = R.get_field()

        for j in ann_self.listofpoly:
            list_self.append(K.new(j.rep))

        for j in ann_other.listofpoly:
            list_other.append(K.new(j.rep))

        # will be used to reduce the degree
        self_red = [-list_self[i] / list_self[a] for i in range(a)]

        other_red = [-list_other[i] / list_other[b] for i in range(b)]

        # coeff_mull[i][j] is the coefficient of Dx^i(f).Dx^j(g)
        coeff_mul = [[S(0) for i in range(b + 1)] for j in range(a + 1)]
        coeff_mul[0][0] = S(1)

        # making the ansatz
        lin_sys = [[coeff_mul[i][j] for i in range(a) for j in range(b)]]

        homo_sys = [[S(0) for q in range(a * b)]]
        homo_sys = NewMatrix(homo_sys).transpose()

        sol = (NewMatrix(lin_sys).transpose()).gauss_jordan_solve(homo_sys)

        # until a non trivial solution is found
        while sol[0].is_zero:

            # updating the coefficents Dx^i(f).Dx^j(g) for next degree
            for i in range(a - 1, -1, -1):
                for j in range(b - 1, -1, -1):
                    coeff_mul[i][j + 1] += coeff_mul[i][j]
                    coeff_mul[i + 1][j] += coeff_mul[i][j]
                    if isinstance(coeff_mul[i][j], K.dtype):
                        coeff_mul[i][j] = DMFdiff(coeff_mul[i][j])
                    else:
                        coeff_mul[i][j] = coeff_mul[i][j].diff()

            # reduce the terms to lower power using annihilators of f, g
            for i in range(a + 1):
                if not coeff_mul[i][b] == S(0):
                    for j in range(b):
                        coeff_mul[i][j] += other_red[j] * \
                            coeff_mul[i][b]
                    coeff_mul[i][b] = S(0)

            # not d2 + 1, as that is already covered in previous loop
            for j in range(b):
                if not coeff_mul[a][j] == 0:
                    for i in range(a):
                        coeff_mul[i][j] += self_red[i] * \
                            coeff_mul[a][j]
                    coeff_mul[a][j] = S(0)

            lin_sys.append([coeff_mul[i][j] for i in range(a)
                            for j in range(b)])

            sol = (NewMatrix(lin_sys).transpose()).gauss_jordan_solve(homo_sys)


        sol_ann = _normalize(sol[0][0:], self.annihilator.parent, negative=False)

        if self._have_init_cond and other._have_init_cond:
            if self.x0 == other.x0:

                # try to find more inital conditions
                y0_self = _extend_y0(self, sol_ann.order)
                y0_other = _extend_y0(other, sol_ann.order)
                # h(x0) = f(x0) * g(x0)
                y0 = [y0_self[0] * y0_other[0]]

                # coefficient of Dx^j(f)*Dx^i(g) in Dx^i(fg)
                for i in range(1, min(len(y0_self), len(y0_other))):
                    coeff = [[0 for i in range(i + 1)] for j in range(i + 1)]
                    for j in range(i + 1):
                        for k in range(i + 1):
                            if j + k == i:
                                coeff[j][k] = binomial(i, j)

                    sol = 0
                    for j in range(i + 1):
                        for k in range(i + 1):
                            sol += coeff[j][k]* y0_self[j] * y0_other[k]

                    y0.append(sol)
                return HolonomicFunction(sol_ann, self.x, self.x0, y0)
            else:
                raise NotImplementedError

        return HolonomicFunction(sol_ann, self.x)

    __rmul__ = __mul__

    def __sub__(self, other):
        return self + other * -1

    def __rsub__(self, other):
        return self * -1 + other

    def __neg__(self):
        return -1 * self

    def __div__(self, other):
        return self * (S.One / other)

    def __truediv__(self, other):
        return self.__div__(other)

    def __pow__(self, n):
        if n == 0:
            return S(1)
        if n == 1:
            return self
        else:
            if n % 2 == 1:
                powreduce = self**(n - 1)
                return powreduce * self
            elif n % 2 == 0:
                powreduce = self**(n / 2)
                return powreduce * powreduce

    def composition(self, expr, *args):
        """
        Returns the annihilator after composition of a holonomic function with
        an algebraic function. Initial conditions for the annihilator after
        composition can be also be provided to the function.

        Examples
        ========

        >>> from sympy.holonomic.holonomic import HolonomicFunction, DifferentialOperators
        >>> from sympy.polys.domains import ZZ, QQ
        >>> from sympy import symbols
        >>> x = symbols('x')
        >>> R, Dx = DifferentialOperators(QQ.old_poly_ring(x),'Dx')

        >>> HolonomicFunction(Dx - 1, x).composition(x**2, 0, [1])  # e^(x**2)
        HolonomicFunction((-2*x) + (1)Dx, x), f(0) = 1

        >>> HolonomicFunction(Dx**2 + 1, x).composition(x**2 - 1, 1, [1, 0])
        HolonomicFunction((4*x**3) + (-1)Dx + (x)Dx**2, x), f(1) = 1, f'(1) = 0

        See Also
        ========

        from_hyper
        """

        R = self.annihilator.parent
        a = self.annihilator.order
        diff = expr.diff()
        listofpoly = self.annihilator.listofpoly

        for i, j in enumerate(listofpoly):
            if isinstance(j, self.annihilator.parent.base.dtype):
                listofpoly[i] = self.annihilator.parent.base.to_sympy(j)

        r = listofpoly[a].subs({self.x:expr})
        subs = [-listofpoly[i].subs({self.x:expr}) / r for i in range (a)]
        coeffs = [S(0) for i in range(a)]  # coeffs[i] == coeff of (D^i f)(a) in D^k (f(a))
        coeffs[0] = S(1)
        system = [coeffs]
        homogeneous = Matrix([[S(0) for i in range(a)]]).transpose()
        sol = S(0)

        while sol.is_zero:
            coeffs_next = [p.diff() for p in coeffs]
            for i in range(a - 1):
                coeffs_next[i + 1] += (coeffs[i] * diff)

            for i in range(a):
                coeffs_next[i] += (coeffs[-1] * subs[i] * diff)
            coeffs = coeffs_next

            # check for linear relations
            system.append(coeffs)
            sol_tuple = (Matrix(system).transpose()).gauss_jordan_solve(homogeneous)
            sol = sol_tuple[0]

        tau = sol.atoms(Dummy).pop()
        sol = sol.subs(tau, 1)
        sol = _normalize(sol[0:], R, negative=False)

        # if initial conditions are given for the resulting function
        if args:
            return HolonomicFunction(sol, self.x, args[0], args[1])
        return HolonomicFunction(sol, self.x)

    def to_sequence(self):
        """
        Finds the recurrence relation in power series expansion
        of the function.

        Examples
        ========

        >>> from sympy.holonomic.holonomic import HolonomicFunction, DifferentialOperators
        >>> from sympy.polys.domains import ZZ, QQ
        >>> from sympy import symbols
        >>> x = symbols('x')
        >>> R, Dx = DifferentialOperators(QQ.old_poly_ring(x),'Dx')

        >>> HolonomicFunction(Dx - 1, x, 0, [1]).to_sequence()
        HolonomicSequence((-1) + (n + 1)Sn, n), u(0) = 1

        See Also
        ========

        HolonomicFunction.series

        References
        ==========

        hal.inria.fr/inria-00070025/document
        """

        dict1 = {}
        n = symbols('n', integer=True)
        dom = self.annihilator.parent.base.dom
        R, _ = RecurrenceOperators(dom.old_poly_ring(n), 'Sn')

        for i, j in enumerate(self.annihilator.listofpoly):
            listofdmp = j.all_coeffs()
            degree = len(listofdmp) - 1
            for k in range(degree + 1):
                coeff = listofdmp[degree - k]
                if coeff == 0:
                    continue
                if i - k in dict1:
                    dict1[i - k] += (coeff * rf(n - k + 1, i))
                else:
                    dict1[i - k] = (coeff * rf(n - k + 1, i))

        sol = []
        lower = min(dict1.keys())
        upper = max(dict1.keys())

        for j in range(lower, upper + 1):
            if j in dict1.keys():
                sol.append(dict1[j].subs(n, n - lower))
            else:
                sol.append(S(0))
        # recurrence relation
        sol = RecurrenceOperator(sol, R)

        if not self._have_init_cond:
            return HolonomicSequence(sol)
        if self.x0 != 0:
            return HolonomicSequence(sol)
        # computing the initial conditions for recurrence
        order = sol.order
        all_roots = roots(sol.listofpoly[-1].rep, filter='Z')
        all_roots = all_roots.keys()

        if all_roots:
            max_root = max(all_roots)
            if max_root >= 0:
                order += max_root + 1

        y0 = _extend_y0(self, order)
        u0 = []
        # u(n) = y^n(0)/factorial(n)
        for i, j in enumerate(y0):
            u0.append(j / factorial(i))

        return HolonomicSequence(sol, u0)

    def series(self, n=6, coefficient=False, order=True):
        """
        Finds the power series expansion of given holonomic function.

        Examples
        ========

        >>> from sympy.holonomic.holonomic import HolonomicFunction, DifferentialOperators
        >>> from sympy.polys.domains import ZZ, QQ
        >>> from sympy import symbols
        >>> x = symbols('x')
        >>> R, Dx = DifferentialOperators(QQ.old_poly_ring(x),'Dx')

        >>> HolonomicFunction(Dx - 1, x, 0, [1]).series()  # e^x
        1 + x + x**2/2 + x**3/6 + x**4/24 + x**5/120 + O(x**6)

        >>> HolonomicFunction(Dx**2 + 1, x, 0, [0, 1]).series(n=8)  # sin(x)
        x - x**3/6 + x**5/120 - x**7/5040 + O(x**8)

        See Also
        ========

        HolonomicFunction.to_sequence
        """

        recurrence = self.to_sequence()
        l = len(recurrence.u0) - 1
        k = recurrence.recurrence.order
        x = self.x
        seq_dmp = recurrence.recurrence.listofpoly
        R = recurrence.recurrence.parent.base
        K = R.get_field()
        seq = []

        if 0 in roots(seq_dmp[-1].rep, filter='Z').keys():
            singular = True
        else:
            singular = False

        for i, j in enumerate(seq_dmp):
            seq.append(K.new(j.rep))

        sub = [-seq[i] / seq[k] for i in range(k)]
        sol = [i for i in recurrence.u0]

        if l + 1 >= n:
            pass
        else:
            # use the initial conditions to find the next term
            for i in range(l + 1 - k, n - k):
                coeff = S(0)
                for j in range(k):
                    if i + j >= 0:
                        coeff += DMFsubs(sub[j], i) * sol[i + j]
                sol.append(coeff)

        if coefficient:
            return sol

        ser = S(0)
        for i, j in enumerate(sol):
            ser += x**i * j
        if order:
            return ser + Order(x**n, x)
        else:
            return ser

    def _indicial(self):
        """Computes the roots of Indicial equation.
        """

        list_coeff = self.annihilator.listofpoly
        R = self.annihilator.parent.base
        x = self.x
        s = R.zero
        y = R.one

        def _pole_degree(poly):
            root_all = roots(poly.rep, filter='Z')
            if 0 in root_all.keys():
                return root_all[0]
            else:
                return 0

        degree = [j.degree() for j in list_coeff]
        degree = max(degree)
        inf = 10 * (max(1, degree) + max(1, self.annihilator.order))

        deg = lambda q: inf if q.is_zero else _pole_degree(q)
        b = deg(list_coeff[0])
        print (b)

        for j in range(1, len(list_coeff)):
            b = min(b, deg(list_coeff[j]) - j)
            print(b)

        for i, j in enumerate(list_coeff):
            listofdmp = j.all_coeffs()
            degree = len(listofdmp) - 1
            if - i - b <= 0:
                s = s + listofdmp[degree - i - b] * y
            y *= x - i
        return roots(s.rep, filter='R').keys()

    def evalf(self, points, method='RK4'):
        """
        Finds numerical value of a holonomic function using numerical methods.
        (RK4 by default). A set of points (real or complex) must be provided
        which will be the path for the numerical integration.

        The path should be given as a list [x1, x2, ... xn]. The numerical
        values will be computed at each point in this order x1 --> x2 --> x3
        ... --> xn.

        Returns values of the function at x1, x2, ... xn in a list.

        Examples
        =======

        >>> from sympy.holonomic.holonomic import HolonomicFunction, DifferentialOperators
        >>> from sympy.polys.domains import ZZ, QQ
        >>> from sympy import symbols
        >>> x = symbols('x')
        >>> R, Dx = DifferentialOperators(QQ.old_poly_ring(x),'Dx')
        >>> # a straight line on the real axis from (0 to 1)
        >>> r = [0.1, 0.2, 0.3, 0.4, 0.5, 0.6, 0.7, 0.8, 0.9, 1]

        # using Runge-Kutta 4th order on e^x from 0.1 to 1.
        # exact solution at 1 is 2.71828182845905
        >>> HolonomicFunction(Dx - 1, x, 0, [1]).evalf(r)
        [1.10517083333333, 1.22140257085069, 1.34985849706254, 1.49182424008069,
        1.64872063859684, 1.82211796209193, 2.01375162659678, 2.22553956329232,
        2.45960141378007, 2.71827974413517]

        # using Euler's method for the same
        >>> HolonomicFunction(Dx - 1, x, 0, [1]).evalf(r, method='Euler')
        [1.1, 1.21, 1.331, 1.4641, 1.61051, 1.771561, 1.9487171, 2.14358881,
        2.357947691, 2.5937424601]

        One can also observe that the value obtained using Runge-Kutta 4th order
        is much more accurate than Euler's method.
        """

        from sympy.holonomic.numerical import _evalf
        for i in roots(self.annihilator.listofpoly[-1].rep):
            if i == self.x0 or i in points:
                raise TypeError("Provided path contains a singularity")
        return _evalf(self, points, method=method)

    def _subs(self, z):
        """
        Changes only the variable of Holonomic Function, for internal
        purposes. For composition use HolonomicFunction.composition()
        """

        dom = self.annihilator.parent.base.dom
        R = dom.old_poly_ring(z)
        parent, _ = DifferentialOperators(R, 'Dx')
        sol = []
        for j in self.annihilator.listofpoly:
            sol.append(R(j.rep))
        sol =  DifferentialOperator(sol, parent)
        return HolonomicFunction(sol, z, self.x0, self.y0)

    def to_hyper(self):
        """
        Converts a Holonomic Function Hypergeometric if possible.
        """

        recurrence = self.to_sequence().recurrence
        order = recurrence.order

        # only recurrence relations with order 1 are implemented yet
        if order is not 1:
            raise NotImplementedError

        a = recurrence.listofpoly[0]
        b = recurrence.listofpoly[1]

        # normalize the coefficients
        k = -a.rep[0] / b.rep[0]
        a = a * (a.rep[0])**-1
        b = b * (b.rep[0])**-1

        # roots of these polynomials gives us
        # the parameters of hypergeometric function.
        arg1 = roots(a.rep)
        arg2 = roots(b.rep)
        ap = []
        bq = []

        for i in arg1:
            ap.extend([-i] * arg1[i])
        for i in arg2:
            bq.extend([-i] * arg2[i])

        if 1 in bq:
            bq.remove(1)
        else:
            ap.append(1)

        # there is a convention of having the term (r+1)
        # in the denominator
        if self._have_init_cond and self.x0 == 0:
            return self.y0[0] * hyper(ap, bq, k * self.x)
        return hyper(ap, bq, k * self.x)


def from_hyper(func, x0=0, evalf=False):
    """
    Converts Hypergeometric Function to Holonomic.
    func is the Hypergeometric Function and x0 be the point at
    which initial conditions are required.

    Examples
    =======

    >>> from sympy.holonomic.holonomic import from_hyper, DifferentialOperators
    >>> from sympy import symbols, hyper, S
    >>> x = symbols('x')
    >>> from_hyper(hyper([], [S(3)/2], x**2/4))
    HolonomicFunction((-x) + (2)Dx + (x)Dx**2, x), f(1) = sinh(1), f'(1) = -sinh(1) + cosh(1)
    """

    a = func.ap
    b = func.bq
    z = func.args[2]
    x = z.atoms(Symbol).pop()
    R, Dx = DifferentialOperators(QQ.old_poly_ring(x), 'Dx')

    # generalized hypergeometric differential equation
    r1 = 1
    for i in range(len(a)):
        r1 = r1 * (x * Dx + a[i])
    r2 = Dx
    for i in range(len(b)):
        r2 = r2 * (x * Dx + b[i] - 1)
    sol = r1 - r2

    simp = hyperexpand(func)

    if isinstance(simp, Infinity) or isinstance(simp, NegativeInfinity):
        return HolonomicFunction(sol, x).composition(z)

    def _find_conditions(simp, x, x0, order, evalf=False):
        y0 = []
        for i in range(order):
            if evalf:
                val = simp.subs(x, x0).evalf()
            else:
                val = simp.subs(x, x0)
            # return None if it is Infinite or NaN
            if (val.is_finite is not None and not val.is_finite) or isinstance(val, NaN):
                return None
            y0.append(val)
            simp = simp.diff()
        return y0

    # if the function is known symbolically
    if not isinstance(simp, hyper):
        y0 = _find_conditions(simp, x, x0, sol.order)
        while not y0:
            # if values don't exist at 0, then try to find initial
            # conditions at 1. If it doesn't exist at 1 too then
            # try 2 and so on.
            x0 += 1
            y0 = _find_conditions(simp, x, x0, sol.order)

        return HolonomicFunction(sol, x).composition(z, x0, y0)

    if isinstance(simp, hyper):
        x0 = 1
        # use evalf if the function can't be simpified
        y0 = _find_conditions(simp, x, x0, sol.order, evalf)
        while not y0:
            x0 += 1
            y0 = _find_conditions(simp, x, x0, sol.order, evalf)
        return HolonomicFunction(sol, x).composition(z, x0, y0)

    return HolonomicFunction(sol, x).composition(z)


def from_meijerg(func, x0=0, evalf=False, initcond=True):
    """
    Converts a Meijer G-function to Holonomic.
    func is the Hypergeometric Function and x0 be the point at
    which initial conditions are required.

    Examples
    =======

    >>> from sympy.holonomic.holonomic import from_meijerg, DifferentialOperators
    >>> from sympy import symbols, meijerg, S
    >>> x = symbols('x')
    >>> from_meijerg(meijerg(([], []), ([S(1)/2], [0]), x**2/4))
    HolonomicFunction((1) + (1)Dx**2, x), f(0) = 0, f'(0) = 1/sqrt(pi)
    """

    a = func.ap
    b = func.bq
    n = len(func.an)
    m = len(func.bm)
    p = len(a)
    z = func.args[2]
    x = z.atoms(Symbol).pop()
    R, Dx = DifferentialOperators(QQ.old_poly_ring(x), 'Dx')

    # compute the differential equation satisfied by the
    # Meijer G-function.
    mnp = (-1)**(m + n - p)
    r1 = x * mnp

    for i in range(len(a)):
        r1 *= x * Dx + 1 - a[i]

    r2 = 1

    for i in range(len(b)):
        r2 *= x * Dx - b[i]

    sol = r1 - r2

    if not initcond:
        return HolonomicFunction(sol, x).composition(z)

    simp = hyperexpand(func)

    if isinstance(simp, Infinity) or isinstance(simp, NegativeInfinity):
        return HolonomicFunction(sol, x).composition(z)

    def _find_conditions(simp, x, x0, order, evalf=False):
        y0 = []
        for i in range(order):
            if evalf:
                val = simp.subs(x, x0).evalf()
            else:
                val = simp.subs(x, x0)
            if (val.is_finite is not None and not val.is_finite) or isinstance(val, NaN):
                return None
            y0.append(val)
            simp = simp.diff()
        return y0

    # computing initial conditions
    if not isinstance(simp, meijerg):
        y0 = _find_conditions(simp, x, x0, sol.order)
        while not y0:
            x0 += 1
            y0 = _find_conditions(simp, x, x0, sol.order)

        return HolonomicFunction(sol, x).composition(z, x0, y0)

    if isinstance(simp, meijerg):
        x0 = 1
        y0 = _find_conditions(simp, x, x0, sol.order, evalf)
        while not y0:
            x0 += 1
            y0 = _find_conditions(simp, x, x0, sol.order, evalf)

        return HolonomicFunction(sol, x).composition(z, x0, y0)

    return HolonomicFunction(sol, x).composition(z)


x_1 = Dummy('x_1')
_lookup_table = None
from sympy.integrals.meijerint import _mytype


def from_sympy(func, x=None, initcond=True):
    """
    Uses `meijerint._rewrite1` to convert to `meijerg` function and then eventually
    to Holonomic Functions. Only works when `meijerint._rewrite1` returns a `meijerg`
    representation of the function provided.

    Examples
    ========

    >>> from sympy.holonomic.holonomic import from_sympy
    >>> from sympy import sin, exp, symbols
    >>> x = symbols('x')
    >>> from_sympy(sin(x))
    HolonomicFunction((1) + (1)Dx**2, x), f(0) = 0, f'(0) = 1

    >>> from_sympy(exp(x))
    HolonomicFunction((-1) + (1)Dx, x), f(0) = 1

    See Also
    ========

    meijerint._rewrite1, _convert_poly_rat, _create_table
    """
    func = sympify(func)
    if not x:
        x = func.atoms(Symbol).pop()

    # try to convert if the function is polynomial or rational
    solpoly = _convert_poly_rat(func, x, initcond=initcond)
    if solpoly:
        return solpoly

    # create the lookup table
    global _lookup_table
    if not _lookup_table:
        _lookup_table = {}
        _create_table(_lookup_table)

    # use the table directly to convert to Holonomic
    if func.is_Function:
        f = func.subs(x, x_1)
        t = _mytype(f, x_1)
        if t in _lookup_table:
            l = _lookup_table[t]
            sol = l[0][1]._subs(x)
        else:
            sol = _convert_meijerint(func, x, initcond=False)
            if not sol:
                raise NotImplementedError
            x0 = 0
            y0 = _find_conditions(func, x, x0, sol.annihilator.order)
            while not y0:
                x0 += 1
                y0 = _find_conditions(func, x, x0, sol.annihilator.order)
            return HolonomicFunction(sol.annihilator, x, x0, y0)

        if not initcond:
            return sol.composition(func.args[0])

        x0 = 0
        y0 = _find_conditions(func, x, x0, sol.annihilator.order)
        while not y0:
            x0 += 1
            y0 = _find_conditions(func, x, x0, sol.annihilator.order)
        return sol.composition(func.args[0], x0, y0)

    # iterate though the expression recursively
    args = func.args
    f = func.func
    from sympy.core import Add, Mul, Pow
    sol = from_sympy(args[0], x=x, initcond=False)

    if f is Add:
        for i in range(1, len(args)):
            sol += from_sympy(args[i], x=x, initcond=False)

    elif f is Mul:
        for i in range(1, len(args)):
            sol *= from_sympy(args[i], x=x, initcond=False)

    elif f is Pow:
        sol = sol**args[1]

    if not sol:
        raise NotImplementedError
    if not initcond:
        return sol

    x0 = 0
    y0 = _find_conditions(func, x, x0, sol.annihilator.order)
    while not y0:
        x0 += 1
        y0 = _find_conditions(func, x, x0, sol.annihilator.order)

    return HolonomicFunction(sol.annihilator, x, x0, y0)


## Some helper functions ##

def _normalize(list_of, parent, negative=True):
    """
    Normalize a given annihilator
    """

    num = []
    denom = []
    base = parent.base
    K = base.get_field()
    R = ZZ.old_poly_ring(base.gens[0])
    lcm_denom = R.from_sympy(S(1))
    list_of_coeff = []

    # convert polynomials to the elements of associated
    # fraction field
    for i, j in enumerate(list_of):
        if isinstance(j, base.dtype):
            list_of_coeff.append(K.new(j.rep))
        elif not isinstance(j, K.dtype):
            list_of_coeff.append(K.from_sympy(sympify(j)))
        else:
            list_of_coeff.append(j)

        # corresponding numerators of the sequence of polynomials
        num.append(base(list_of_coeff[i].num))

        # corresponding denominators
        den = list_of_coeff[i].den
        if isinstance(den[0], PythonRational):
            for i, j in enumerate(den):
                den[i] = j.p

        denom.append(R(den))

    # lcm of denominators in the coefficients
    for i in denom:
        lcm_denom = i.lcm(lcm_denom)

    if negative:
        lcm_denom = -lcm_denom

    lcm_denom = K.new(lcm_denom.rep)

    # multiply the coefficients with lcm
    for i, j in enumerate(list_of_coeff):
        list_of_coeff[i] = j * lcm_denom

    gcd_numer = base.from_FractionField(list_of_coeff[-1], K)

    # gcd of numerators in the coefficients
    for i in num:
        gcd_numer = i.gcd(gcd_numer)

    gcd_numer = K.new(gcd_numer.rep)

    # divide all the coefficients by the gcd
    for i, j in enumerate(list_of_coeff):
        list_of_coeff[i] = base.from_FractionField(j / gcd_numer, K)

    return DifferentialOperator(list_of_coeff, parent)


def _derivate_diff_eq(listofpoly):
    """
    Let a differential equation a0(x)y(x) + a1(x)y'(x) + ... = 0
    where a0, a1,... are polynomials or rational functions. The function
    returns b0, b1, b2... such that the differential equation
    b0(x)y(x) + b1(x)y'(x) +... = 0 is formed after differentiating the
    former equation.
    """

    sol = []
    a = len(listofpoly) - 1
    sol.append(DMFdiff(listofpoly[0]))

    for i, j in enumerate(listofpoly[1:]):
        sol.append(DMFdiff(j) + listofpoly[i])

    sol.append(listofpoly[a])
    return sol


def _add_lists(list1, list2):
    """Takes polynomial sequences of two annihilators a and b and returns
    the list of polynomials of sum of a and b.
    """
    if len(list1) <= len(list2):
        sol = [a + b for a, b in zip(list1, list2)] + list2[len(list1):]
    else:
        sol = [a + b for a, b in zip(list1, list2)] + list1[len(list2):]
    return sol


def _extend_y0(Holonomic, n):
    """
    Tries to find more initial conditions by substituting the initial
    value point in the differential equation.
    """

    annihilator = Holonomic.annihilator
    a = annihilator.order
    x = Holonomic.x
    listofpoly = []
    y0 = Holonomic.y0
    R = annihilator.parent.base
    K = R.get_field()

    for i, j in enumerate(annihilator.listofpoly):
            if isinstance(j, annihilator.parent.base.dtype):
                listofpoly.append(K.new(j.rep))

    if len(y0) < a or n <= len(y0):
        return y0
    else:
        list_red = [-listofpoly[i] / listofpoly[a]
                    for i in range(a)]
        y1 = [i for i  in y0]
        for i in range(n - a):
            sol = 0
            for a, b in zip(y1, list_red):
                r = DMFsubs(b, Holonomic.x0)
                if not r.is_finite:
                    return y0
                sol += a * r
            y1.append(sol)
            list_red = _derivate_diff_eq(list_red)

        return y0 + y1[len(y0):]


def DMFdiff(frac):
    # differentiate a DMF object represented as p/q
    if not isinstance(frac, DMF):
        return frac.diff()

    K = frac.ring
    p = K.numer(frac)
    q = K.denom(frac)
    sol_num = - p * q.diff() + q * p.diff()
    sol_denom = q**2
    return K((sol_num.rep, sol_denom.rep))


def DMFsubs(frac, x0):
    # substitute the point x0 in DMF object of the form p/q
    if not isinstance(frac, DMF):
        return frac

    p = frac.num
    q = frac.den
    sol_p = S(0)
    sol_q = S(0)

    for i, j in enumerate(reversed(p)):
        if isinstance(j, PythonRational):
            j = sympify(j)
        sol_p += j * x0**i

    for i, j in enumerate(reversed(q)):
        if isinstance(j, PythonRational):
            j = sympify(j)
        sol_q += j * x0**i

    return sol_p / sol_q


def _convert_poly_rat(func, x, initcond=True):
    """Converts Polynomials and Rationals to Holonomic.
    """
<<<<<<< HEAD
=======
    Uses `meijerint._rewrite1` to convert to `meijerg` function and then
    eventually to Holonomic Functions. Only works when `meijerint._rewrite1`
    returns a `meijerg` representation of the function provided.
>>>>>>> 168de33b

    ispoly = func.is_polynomial()
    if not ispoly:
        israt = func.is_rational_function()
    else:
        israt = True

    if not (ispoly or israt):
        return None

    R = QQ.old_poly_ring(x)
    _, Dx = DifferentialOperators(R, 'Dx')

    if ispoly:
        # differential equation satisfied by polynomial
        sol = func * Dx - func.diff()
        sol = _normalize(sol.listofpoly, sol.parent, negative=False)

    elif israt:
        order = 1
        p, q = func.as_numer_denom()
        # differential equation satisfied by rational
        sol = p * q * Dx + p * q.diff() - q * p.diff()
        sol = _normalize(sol.listofpoly, sol.parent, negative=False)

    if not initcond:
        return HolonomicFunction(sol, x)

    x0 = 0
    y0 = _find_conditions(func, x, x0, sol.order)
    while not y0:
        x0 += 1
        y0 = _find_conditions(func, x, x0, sol.order)

    return HolonomicFunction(sol, x, x0, y0)


def _convert_meijerint(func, x, initcond=True):
    args = meijerint._rewrite1(func, x)

    if args:
        fac, po, g, _ = args
    else:
        return None

    # lists for sum of meijerg functions
    fac_list = [fac * i[0] for i in g]
    t = po.as_base_exp()
    s = t[1] if t[0] is x else S(0)
    po_list = [s + i[1] for i in g]
    G_list = [i[2] for i in g]

    # finds meijerg representation of x**s * meijerg(a1 ... ap, b1 ... bq, z)
    def _shift(func, s):
        z = func.args[-1]
        if z.has(I):
            z = z.subs(exp_polar, exp)

        d = z.collect(x, evaluate=False)
        b = list(d)[0]
        a = d[b]

        t = b.as_base_exp()
        b = t[1] if t[0] is x else S(0)
        r = s / b
        an = (i + r for i in func.args[0][0])
        ap = (i + r for i in func.args[0][1])
        bm = (i + r for i in func.args[1][0])
        bq = (i + r for i in func.args[1][1])

        return a**-r, meijerg((an, ap), (bm, bq), z)

    coeff, m = _shift(G_list[0], po_list[0])
    sol = fac_list[0] * coeff * from_meijerg(m, initcond=initcond)

    # add all the meijerg functions after converting to holonomic
    for i in range(1, len(G_list)):
        coeff, m = _shift(G_list[i], po_list[i])
        sol += fac_list[i] * coeff * from_meijerg(m, initcond=initcond)

    return sol


def _create_table(table):
    """
    Creates the look-up table. For a similar implementation
    see meijerint._create_lookup_table.
    """

    def add(formula, annihilator, arg, x0=0, y0=[]):
        """
        Adds a formula in the dictionary
        """
        table.setdefault(_mytype(formula, x_1), []).append((formula,
            HolonomicFunction(annihilator, arg, x0, y0)))

    R = QQ.old_poly_ring(x_1)
    _, Dx = DifferentialOperators(R, 'Dx')

    from sympy import (sin, cos, exp, log, erf, sqrt, pi,
        sinh, cosh, sinc, erfc, Si, Ci, Shi, erfi)

    # add some basic functions
    add(sin(x_1), Dx**2 + 1, x_1, 0, [0, 1])
    add(cos(x_1), Dx**2 + 1, x_1, 0, [1, 0])
    add(exp(x_1), Dx - 1, x_1, 0, 1)
    add(log(x_1), Dx + x_1*Dx**2, x_1, 1, [0, 1])

    add(erf(x_1), 2*x_1*Dx + Dx**2, x_1, 0, [0, 2/sqrt(pi)])
    add(erfc(x_1), 2*x_1*Dx + Dx**2, x_1, 0, [1, -2/sqrt(pi)])
    add(erfi(x_1), -2*x_1*Dx + Dx**2, x_1, 0, [0, 2/sqrt(pi)])

    add(sinh(x_1), Dx**2 - 1, x_1, 0, [0, 1])
    add(cosh(x_1), Dx**2 - 1, x_1, 0, [1, 0])

    add(sinc(x_1), x_1 + 2*Dx + x_1*Dx**2, x_1)

    add(Si(x_1), x_1*Dx + 2*Dx**2 + x_1*Dx**3, x_1)
    add(Ci(x_1), x_1*Dx + 2*Dx**2 + x_1*Dx**3, x_1)

    add(Shi(x_1), -x_1*Dx + 2*Dx**2 + x_1*Dx**3, x_1)


def _find_conditions(func, x, x0, order):
    y0 = []
    for i in range(order):
        val = func.subs(x, x0)
        if (val.is_finite is not None and not val.is_finite) or isinstance(val, NaN):
            return None
        y0.append(val)
        func = func.diff()
    return y0<|MERGE_RESOLUTION|>--- conflicted
+++ resolved
@@ -1210,9 +1210,9 @@
 
 def from_sympy(func, x=None, initcond=True):
     """
-    Uses `meijerint._rewrite1` to convert to `meijerg` function and then eventually
-    to Holonomic Functions. Only works when `meijerint._rewrite1` returns a `meijerg`
-    representation of the function provided.
+    Uses `meijerint._rewrite1` to convert to `meijerg` function and then
+    eventually to Holonomic Functions. Only works when `meijerint._rewrite1`
+    returns a `meijerg` representation of the function provided.
 
     Examples
     ========
@@ -1476,12 +1476,6 @@
 def _convert_poly_rat(func, x, initcond=True):
     """Converts Polynomials and Rationals to Holonomic.
     """
-<<<<<<< HEAD
-=======
-    Uses `meijerint._rewrite1` to convert to `meijerg` function and then
-    eventually to Holonomic Functions. Only works when `meijerint._rewrite1`
-    returns a `meijerg` representation of the function provided.
->>>>>>> 168de33b
 
     ispoly = func.is_polynomial()
     if not ispoly:
