--- conflicted
+++ resolved
@@ -206,29 +206,15 @@
     @cacheit
     def as_coeff_add(self, *deps):
         """
-<<<<<<< HEAD
-        returns a tuple (x, y) with all similar coefficients added in the form
-        x is all numbers without coefficients added
-        y is a tuple in the form of (num * varname, num * varname, ....)
+        Returns a tuple (coeff, args) where self is treated as an Add and coeff
+        is the Number term and args is a tuple of all other terms.
 
         **Examples**
-            >>> from sympy.abc import x, y
-            >>> (7*x + 8*y*x + 19*x + 17*y + 7).as_coeff_add()
-            (7, (17*y, 26*x, 8*x*y))
-            >>> (7*x + 8*y + 19*x + 17*y + 7 + 9).as_coeff_add()
-            (16, (25*y, 26*x))
-=======
-        Returns a tuple (coeff, args) where self is treated as an Add and coeff
-        is the Number term and args is a tuple of all other terms. 
-
-        **Examples**
-
         >>> from sympy.abc import x, y
         >>> (7 + 3*x + 4*x**2).as_coeff_add()
         (7, (3*x, 4*x**2))
         >>> (7*x).as_coeff_add()
         (0, (7*x,))
->>>>>>> aa1db2f8
         """
         if deps:
             l1 = []
