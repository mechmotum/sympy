from sympy import (Symbol, Wild, sin, cos, exp, sqrt, pi, Function, Derivative,
<<<<<<< HEAD
        abc, Integer, Eq, symbols, Add, I, Real, log, Rational, Lambda, atan2)
=======
        abc, Integer, Eq, symbols, Add, I, Float, log, Rational, Lambda, atan2,
        cse, cot, tan, S, Tuple)
>>>>>>> c9470ac4

def test_subs():
    n3=Rational(3)
    n2=Rational(2)
    n6=Rational(6)
    x=Symbol("x")
    c=Symbol("c")
    e=x
    e=e.subs(x,n3)
    assert e == Rational(3)

    e=2*x
    assert e == 2*x
    e=e.subs(x,n3)
    assert e == Rational(6)

def test_trigonometric():
    x = Symbol('x')
    n3 = Rational(3)
    e=(sin(x)**2).diff(x)
    assert e == 2*sin(x)*cos(x)
    e=e.subs(x,n3)
    assert e == 2*cos(n3)*sin(n3)

    e=(sin(x)**2).diff(x)
    assert e == 2*sin(x)*cos(x)
    e=e.subs(sin(x),cos(x))
    assert e == 2*cos(x)**2

    assert exp(pi).subs(exp, sin) == 0
    assert cos(exp(pi)).subs(exp, sin) == 1

    i = Symbol('i', integer=True)
    assert tan(x).subs(x, pi/2) is S.NaN
    assert cot(x).subs(x, pi) is S.NaN
    assert cot(i*x).subs(x, pi) is S.NaN
    assert tan(i*x).subs(x, pi/2) == tan(i*pi/2)
    assert tan(i*x).subs(x, pi/2).subs(i, 1) is S.NaN
    o = Symbol('o', odd=True)
    assert tan(o*x).subs(x, pi/2) is S.NaN

def test_powers():
    x = Symbol('x')
    assert sqrt(1 - sqrt(x)).subs(x, 4) == I
    assert (sqrt(1-x**2)**3).subs(x, 2) == - 3 * I * sqrt(3)
    assert (x ** Rational(1,3)).subs(x, 27) == 3
    assert (x ** Rational(1,3)).subs(x, -27) == 3 * (-1) ** Rational(1,3)
    assert ((-x) ** Rational(1,3)).subs(x, 27) == 3 * (-1) ** Rational(1,3)
    n = Symbol('n', negative=True)
    assert (x**n).subs(x, 0) is S.Infinity
    assert exp(-1).subs(S.Exp1, 0) is S.Infinity

def test_logexppow():   # no eval()
    x = Symbol("x")
    w = Symbol("w")
    e = (3**(1+x)+2**(1+x))/(3**x+2**x)
    assert e.subs(2**x, w) != e
    assert e.subs(exp(x*log(Rational(2))), w) != e

def test_bug():
    x1 = Symbol("x1")
    x2 = Symbol("x2")
    y = x1*x2
    y.subs(x1, Float(3.0))

def test_subbug1():
    x = Symbol("x")
    e = (x**x).subs(x,1)
    e = (x**x).subs(x,1.0)

def test_subbug2():
    # Ensure this does not cause infinite recursion
    x = Symbol('x')
    assert Float(7.7).epsilon_eq(abs(x).subs(x, -7.7))

def test_dict():
    x = Symbol('x')
    a,b,c = map(Wild, 'abc')

    f = 3*cos(4*x)
    r = f.match(a*cos(b*x))
    assert r == {a: 3, b: 4}
    e =  a/b * sin(b*x)
    assert e._subs_dict(r) == r[a]/r[b] * sin(r[b]*x)
    assert e._subs_dict(r) == 3 * sin(4*x) / 4

def test_dict_ambigous():   # see #467
    x = Symbol('x')
    y = Symbol('y')
    z = Symbol('z')

    f = x*exp(x)
    g = z*exp(z)

    df= {x:y, exp(x): y}
    dg= {z:y, exp(z): y}

    assert f._subs_dict(df) == y**2
    assert g._subs_dict(dg) == y**2

    # and this is how order can affect the result
    assert f .subs(x,y) .subs(exp(x),y)  == y*exp(y)
    assert f .subs(exp(x),y) .subs(x,y)  == y**2

def test_deriv_sub_bug3():
    x = Symbol("x")
    y = Symbol("y")
    f = Function("f")
    pat = Derivative(f(x), x, x)
    assert pat.subs(y, y**2) == Derivative(f(x), x, x)
    assert pat.subs(y, y**2) != Derivative(f(x), x)

def test_equality_subs1():
    f = Function("f")
    x = abc.x
    eq = Eq(f(x)**2, x)
    res = Eq(Integer(16), x)
    assert eq.subs(f(x), 4) == res

def test_equality_subs2():
    f = Function("f")
    x = abc.x
    eq = Eq(f(x)**2, 16)
    assert bool(eq.subs(f(x), 3)) == False
    assert bool(eq.subs(f(x), 4)) == True

def test_issue643():
    x = Symbol('x')
    y = Symbol('y')

    e = sqrt(x)*exp(y)
    assert e.subs(sqrt(x), 1)   == exp(y)

def test_subs_dict1():
<<<<<<< HEAD
    x, y = symbols('x,y')
=======
    x, y = symbols('x y')
>>>>>>> c9470ac4
    assert (1+x*y).subs(x, pi) == 1 + pi*y
    assert (1+x*y).subs({x:pi, y:2}) == 1 + 2*pi
    c2,c3,q1p,q2p,c1,s1,s2,s3= symbols('c2,c3,q1p,q2p,c1,s1,s2,s3')
    test=c2**2*q2p*c3 + c1**2*s2**2*q2p*c3 + s1**2*s2**2*q2p*c3 \
        - c1**2*q1p*c2*s3 - s1**2*q1p*c2*s3
    assert test.subs({c1**2 : 1-s1**2, c2**2 : 1-s2**2, c3**3: 1-s3**2}) \
        == c3*q2p*(1 - s2**2) + c3*q2p*s2**2*(1 - s1**2) - c2*q1p*s3*(1 - s1**2) \
        + c3*q2p*s1**2*s2**2 - c2*q1p*s3*s1**2

def test_subs_dict2():
    x = Symbol('x')
    a,b,c = map(Wild, 'abc')

    f = 3*cos(4*x)
    r = f.match(a*cos(b*x))
    assert r == {a: 3, b: 4}
    e =  a/b * sin(b*x)
    assert e.subs(r) == r[a]/r[b] * sin(r[b]*x)
    assert e.subs(r) == 3 * sin(4*x) / 4

def test_mul():
    x, y, z, a, b, c = symbols('x,y,z,a,b,c')
    A, B, C = symbols('A B C', commutative=0)
    assert (x*y*z).subs(z*x, y) == y**2
    assert (z*x).subs(1/x, z) == z*x
    assert (x*y/z).subs(1/z, a) == a*x*y
    assert (x*y/z).subs(x/z, a) == a*y
    assert (x*y/z).subs(y/z, a) == a*x
    assert (x*y/z).subs(x/z, 1/a) == y/a
    assert (x*y/z).subs(x, 1/a) == y/(z*a)
    assert (2*x*y).subs(5*x*y, z) != 2*z/5
    assert (x*y*A).subs(x*y, a) == a*A
    assert (x**2*y**(3*x/2)).subs(x*y**(x/2), 2) == 4*y**(x/2)
    assert (x*exp(x*2)).subs(x*exp(x), 2) == 2*exp(x)
    assert ((x**(2*y))**3).subs(x**y, 2) == 64
    assert (x*A*B).subs(x*A, y) == y*B
    assert (x*y*(1 + x)*(1 + x*y)).subs(x*y, 2) == 6*(1 + x)
    assert ((1 + A*B)*A*B).subs(A*B, x*A*B)
    assert (x*a/z).subs(x/z, A) == a*A
    assert (x**3*A).subs(x**2*A, a) == a*x
    assert (x**2*A*B).subs(x**2*B, a) == a*A
    assert (x**2*A*B).subs(x**2*A, a) == a*B
    assert (b*A**3/(a**3*c**3)).subs(a**4*c**3*A**3/b**4, z) == \
            b*A**3/(a**3*c**3)
    assert (6*x).subs(2*x, y) == 3*y
    assert (y*exp(3*x/2)).subs(y*exp(x), 2) == 2*exp(x/2)
    assert (y*exp(3*x/2)).subs(y*exp(x), 2) == 2*exp(x/2)
    assert (A**2*B*A**2*B*A**2).subs(A*B*A, C) == \
            A*C**2*A
    assert (x*A**3).subs(x*A, y) == y*A**2
    assert (x**2*A**3).subs(x*A, y) == y**2*A
    assert (x*A**3).subs(x*A, B) == B*A**2
    assert (x*A*B*A*exp(x*A*B)).subs(x*A, B) == B**2*A*exp(B*B)
    assert (x**2*A*B*A*exp(x*A*B)).subs(x*A, B) == B**3*exp(B**2)
    assert (x**3*A*exp(x*A*B)*A*exp(x*A*B)).subs(x*A, B) == \
            x*B*exp(B**2)*B*exp(B**2)
    assert (x*A*B*C*A*B).subs(x*A*B, C) == C**2*A*B
    assert (-I*a*b).subs(a*b, 2) == -2*I

def test_subs_simple():
    # Define symbols
    a = symbols('a', commutative=True)
    x = symbols('x', commutative=False)

    """ SIMPLE TESTS """
    assert (2*a ).subs(1,3) == 2*a
    assert (2*a ).subs(2,3) == 3*a
    assert (2*a ).subs(a,3) == 6
    assert sin(2).subs(1,3) == sin(2)
    assert sin(2).subs(2,3) == sin(3)
    assert sin(a).subs(a,3) == sin(3)

    assert (2*x ).subs(1,3) == 2*x
    assert (2*x ).subs(2,3) == 3*x
    assert (2*x ).subs(x,3) == 6
    assert sin(x).subs(x,3) == sin(3)

def test_subs_constants():
    # Define symbols
<<<<<<< HEAD
    a,b = symbols('a,b', commutative = True)
    x,y = symbols('x,y', commutative = False)
=======
    a,b = symbols('a b', commutative=True)
    x,y = symbols('x y', commutative=False)
>>>>>>> c9470ac4

    """ CONSTANTS TESTS """
    assert (a*b  ).subs(2*a,1) == a*b
    assert (1.5*a*b).subs(a,1) == 1.5*b
    assert (2*a*b).subs(2*a,1) == b
    assert (2*a*b).subs(4*a,1) == 2*a*b

    assert (x*y  ).subs(2*x,1) == x*y
    assert (1.5*x*y).subs(x,1) == 1.5*y
    assert (2*x*y).subs(2*x,1) == y
    assert (2*x*y).subs(4*x,1) == 2*x*y

def test_subs_commutative():
    # Define symbols
<<<<<<< HEAD
    a,b,c,d,K = symbols('a,b,c,d,K', commutative = True)
=======
    a,b,c,d,K = symbols('a b c d K', commutative=True)
>>>>>>> c9470ac4

    """ COMMUTATIVE TESTS """
    assert (a*b    ).subs(a*b,K) == K
    assert (a*b*a*b).subs(a*b,K) == K**2
    assert (a*a*b*b).subs(a*b,K) == K**2
    assert (a*b*c*d).subs(a*b*c,K) == d*K
    assert (a*b**c ).subs(a,K) == K*b**c
    assert (a*b**c ).subs(b,K) == a*K**c
    assert (a*b**c ).subs(c,K) == a*b**K
    assert (a*b*c*b*a  ).subs(a*b,K) == c*K**2
    assert (a**3*b**2*a).subs(a*b,K) == a**2*K**2

def test_subs_noncommutative():
    # Define symbols
<<<<<<< HEAD
    w,x,y,z,L = symbols('w,x,y,z,L', commutative = False)
=======
    w,x,y,z,L = symbols('w x y z L', commutative=False)
>>>>>>> c9470ac4

    """ NONCOMMUTATIVE TESTS """
    assert (x*y    ).subs(x*y,L) == L
    assert (w*y*x  ).subs(x*y,L) == w*y*x
    assert (w*x*y*z).subs(x*y,L) == w*L*z
    assert (x*y*x*y).subs(x*y,L) == L**2
    assert (x*x*y  ).subs(x*y,L) == x*L
    assert (x*x*y*y).subs(x*y,L) == x*L*y
    assert (w*x*y  ).subs(x*y*z,L) == w*x*y
    assert (x*y**z     ).subs(x,L) == L*y**z
    assert (x*y**z     ).subs(y,L) == x*L**z
    assert (x*y**z     ).subs(z,L) == x*y**L
    assert (w*x*y*z*x*y).subs(x*y*z,L) == w*L*x*y
    assert (w*x*y*y*w*x*x*y*x*y*y*x*y).subs(x*y,L) == w*L*y*w*x*L**2*y*L

def test_subs_basic_funcs():
    # Define symbols
<<<<<<< HEAD
    a,b,c,d,K = symbols('a,b,c,d,K', commutative = True)
    w,x,y,z,L = symbols('w,x,y,z,L', commutative = False)
=======
    a,b,c,d,K = symbols('a b c d K', commutative=True)
    w,x,y,z,L = symbols('w x y z L', commutative=False)
>>>>>>> c9470ac4

    """ OTHER OPERATION TESTS"""
    assert (x+y  ).subs(x+y,L) == L
    assert (x-y  ).subs(x-y,L) == L
    assert (x/y  ).subs(x,L) == L/y
    assert (x**y ).subs(x,L) == L**y
    assert (x**y ).subs(y,L) == x**L
    assert ( (a-c)/b  ).subs(b,K) == (a-c)/K
    assert (exp(x*y-z)).subs(x*y,L) == exp(L-z)
    assert (a*exp(x*y-w*z)+b*exp(x*y+w*z)).subs(z,0) == a*exp(x*y)+b*exp(x*y)
    assert ((a-b)/(c*d-a*b)).subs(c*d-a*b,K) == (a-b)/K
    assert (w*exp(a*b-c)*x*y/4).subs(x*y,L) == w*exp(a*b-c)*L/4
    #assert (a/(b*c)).subs(b*c,K) == a/K,'Failed'; print '.' #FAILS DIVISION

def test_subs_wild():
    # Define symbols
    R = Wild('R'); S = Wild('S'); T = Wild('T'); U = Wild('U')

    """ WILD TESTS """
    assert (R*S ).subs(R*S,T) == T
    assert (S*R ).subs(R*S,T) == T
    assert (R+S ).subs(R+S,T) == T
    assert (R**S).subs(R,T) == T**S
    assert (R**S).subs(S,T) == R**T
    assert (R*S**T).subs(R,U) == U*S**T
    assert (R*S**T).subs(S,U) == R*U**T
    assert (R*S**T).subs(T,U) == R*S**U

def test_subs_mixed():
    # Define symbols
<<<<<<< HEAD
    a,b,c,d,K = symbols('a,b,c,d,K', commutative = True)
    w,x,y,z,L = symbols('w,x,y,z,L', commutative = False)
=======
    a,b,c,d,K = symbols('a b c d K', commutative=True)
    w,x,y,z,L = symbols('w x y z L', commutative=False)
>>>>>>> c9470ac4
    R,S,T,U = Wild('R'), Wild('S'), Wild('T'), Wild('U')

    """ MIXED TESTS """
    assert (    a*x*y     ).subs(x*y,L) == a*L
    assert (  a*b*x*y*x   ).subs(x*y,L) == a*b*L*x
    assert (R*x*y*exp(x*y)).subs(x*y,L) == R*L*exp(L)
    assert (     a*x*y*y*x-x*y*z*exp(a*b)   ).subs(x*y,L) == a*L*y*x-L*z*exp(a*b)
    assert (c*y*x*y*x**(R*S-a*b)-T*(a*R*b*S)).subs(x*y,L).subs(a*b,K).subs(R*S,U) == c*y*L*x**(U-K)-T*(U*K)

def test_division():
<<<<<<< HEAD
    a,b,c = symbols('a,b,c', commutative = True)
    x,y,z = symbols('x,y,z', commutative = True)
=======
    a,b,c = symbols('a b c', commutative=True)
    x,y,z = symbols('x y z', commutative=True)
>>>>>>> c9470ac4
    assert (    1/a   ).subs(a,c)  == 1/c
    assert (   1/a**2 ).subs(a,c)  == 1/c**2
    assert (   1/a**2 ).subs(a,-2) == Rational(1,4)
    assert ( -(1/a**2)).subs(a,-2) == -Rational(1,4)

    assert (    1/x   ).subs(x,z)  == 1/z
    assert (   1/x**2 ).subs(x,z)  == 1/z**2
    assert (   1/x**2 ).subs(x,-2) == Rational(1,4)
    assert ( -(1/x**2)).subs(x,-2) == -Rational(1,4)

def test_add():
    a, b, c, d, x = abc.a, abc.b, abc.c, abc.d, abc.x
    assert (a**2 - b - c).subs(a**2 - b, d) in [d - c, a**2 - b - c]
    assert (a**2 - c).subs(a**2 - c, d) == d
    assert (a**2 - b - c).subs(a**2 - c, d) in [d - b, a**2 - b - c]
    assert (a**2 - x - c).subs(a**2 - c, d) in [d - x, a**2 - x - c]
    assert (a**2 - b - sqrt(a)).subs(a**2 - sqrt(a), c) == c - b
    assert (a+b+exp(a+b)).subs(a+b,c) == c + exp(c)
    assert (c+b+exp(c+b)).subs(c+b,a) == a + exp(a)

    # this should work everytime:
    e = a**2 - b - c
    assert e.subs(Add(*e.args[:2]), d) == d + e.args[2]
    assert e.subs(a**2 - c, d) == d - b

def test_subs_issue910():
    assert (I*Symbol("a")).subs(1, 2) == I*Symbol("a")

def test_functions_subs():
    x, y = map(Symbol, 'xy')
    f, g = map(Function, 'fg')
    l = Lambda((x, y), sin(x) + y)
    assert (g(y, x)+cos(x)).subs(g, l) == sin(y) + x + cos(x)
    assert (f(x)**2).subs(f, sin) == sin(x)**2
    assert (f(x,y)).subs(f,log) == log(x,y)
    assert (f(x,y)).subs(f,sin) == f(x,y)
    assert (sin(x)+atan2(x,y)).subs([[atan2,f],[sin,g]]) == f(x,y) + g(x)
    assert (g(f(x+y, x))).subs([[f, l], [g, exp]]) == exp(x + sin(x + y))

<<<<<<< HEAD
=======
def test_derivative_subs():
    x = Symbol('x')
    y = Symbol('y')
    f = Function('f')
    assert Derivative(f(x), x).subs(f(x), y) != 0
    assert Derivative(f(x), x).subs(f(x), y).subs(y, f(x)) == Derivative(f(x), x)
    # issues 1986, 1938
    assert cse(Derivative(f(x), x) + f(x))[1][0].has(Derivative)
    assert cse(Derivative(f(x, y), x) + Derivative(f(x, y), y))[1][0].has(Derivative)

def test_issue2185():
    x = Symbol('x')
    A, B = symbols('A B', commutative=False)
    assert (x*A).subs(x**2*A, B) == x*A
    assert (A**2).subs(A**3, B) == A**2
    assert (A**6).subs(A**3, B) == B**2

>>>>>>> c9470ac4
def test_subs_iter():
    x, y = symbols('x,y')
    assert x.subs(reversed([[x, y]])) == y
    it = iter([[x, y]])
<<<<<<< HEAD
    assert x.subs(it) == y
=======
    assert x.subs(it) == y
    assert x.subs(Tuple((x, y))) == y
>>>>>>> c9470ac4
<|MERGE_RESOLUTION|>--- conflicted
+++ resolved
@@ -1,10 +1,6 @@
 from sympy import (Symbol, Wild, sin, cos, exp, sqrt, pi, Function, Derivative,
-<<<<<<< HEAD
-        abc, Integer, Eq, symbols, Add, I, Real, log, Rational, Lambda, atan2)
-=======
         abc, Integer, Eq, symbols, Add, I, Float, log, Rational, Lambda, atan2,
         cse, cot, tan, S, Tuple)
->>>>>>> c9470ac4
 
 def test_subs():
     n3=Rational(3)
@@ -139,11 +135,7 @@
     assert e.subs(sqrt(x), 1)   == exp(y)
 
 def test_subs_dict1():
-<<<<<<< HEAD
-    x, y = symbols('x,y')
-=======
     x, y = symbols('x y')
->>>>>>> c9470ac4
     assert (1+x*y).subs(x, pi) == 1 + pi*y
     assert (1+x*y).subs({x:pi, y:2}) == 1 + 2*pi
     c2,c3,q1p,q2p,c1,s1,s2,s3= symbols('c2,c3,q1p,q2p,c1,s1,s2,s3')
@@ -223,13 +215,8 @@
 
 def test_subs_constants():
     # Define symbols
-<<<<<<< HEAD
-    a,b = symbols('a,b', commutative = True)
-    x,y = symbols('x,y', commutative = False)
-=======
     a,b = symbols('a b', commutative=True)
     x,y = symbols('x y', commutative=False)
->>>>>>> c9470ac4
 
     """ CONSTANTS TESTS """
     assert (a*b  ).subs(2*a,1) == a*b
@@ -244,11 +231,7 @@
 
 def test_subs_commutative():
     # Define symbols
-<<<<<<< HEAD
-    a,b,c,d,K = symbols('a,b,c,d,K', commutative = True)
-=======
     a,b,c,d,K = symbols('a b c d K', commutative=True)
->>>>>>> c9470ac4
 
     """ COMMUTATIVE TESTS """
     assert (a*b    ).subs(a*b,K) == K
@@ -263,11 +246,7 @@
 
 def test_subs_noncommutative():
     # Define symbols
-<<<<<<< HEAD
-    w,x,y,z,L = symbols('w,x,y,z,L', commutative = False)
-=======
     w,x,y,z,L = symbols('w x y z L', commutative=False)
->>>>>>> c9470ac4
 
     """ NONCOMMUTATIVE TESTS """
     assert (x*y    ).subs(x*y,L) == L
@@ -285,13 +264,8 @@
 
 def test_subs_basic_funcs():
     # Define symbols
-<<<<<<< HEAD
-    a,b,c,d,K = symbols('a,b,c,d,K', commutative = True)
-    w,x,y,z,L = symbols('w,x,y,z,L', commutative = False)
-=======
     a,b,c,d,K = symbols('a b c d K', commutative=True)
     w,x,y,z,L = symbols('w x y z L', commutative=False)
->>>>>>> c9470ac4
 
     """ OTHER OPERATION TESTS"""
     assert (x+y  ).subs(x+y,L) == L
@@ -322,13 +296,8 @@
 
 def test_subs_mixed():
     # Define symbols
-<<<<<<< HEAD
-    a,b,c,d,K = symbols('a,b,c,d,K', commutative = True)
-    w,x,y,z,L = symbols('w,x,y,z,L', commutative = False)
-=======
     a,b,c,d,K = symbols('a b c d K', commutative=True)
     w,x,y,z,L = symbols('w x y z L', commutative=False)
->>>>>>> c9470ac4
     R,S,T,U = Wild('R'), Wild('S'), Wild('T'), Wild('U')
 
     """ MIXED TESTS """
@@ -339,13 +308,8 @@
     assert (c*y*x*y*x**(R*S-a*b)-T*(a*R*b*S)).subs(x*y,L).subs(a*b,K).subs(R*S,U) == c*y*L*x**(U-K)-T*(U*K)
 
 def test_division():
-<<<<<<< HEAD
-    a,b,c = symbols('a,b,c', commutative = True)
-    x,y,z = symbols('x,y,z', commutative = True)
-=======
     a,b,c = symbols('a b c', commutative=True)
     x,y,z = symbols('x y z', commutative=True)
->>>>>>> c9470ac4
     assert (    1/a   ).subs(a,c)  == 1/c
     assert (   1/a**2 ).subs(a,c)  == 1/c**2
     assert (   1/a**2 ).subs(a,-2) == Rational(1,4)
@@ -385,8 +349,6 @@
     assert (sin(x)+atan2(x,y)).subs([[atan2,f],[sin,g]]) == f(x,y) + g(x)
     assert (g(f(x+y, x))).subs([[f, l], [g, exp]]) == exp(x + sin(x + y))
 
-<<<<<<< HEAD
-=======
 def test_derivative_subs():
     x = Symbol('x')
     y = Symbol('y')
@@ -404,14 +366,9 @@
     assert (A**2).subs(A**3, B) == A**2
     assert (A**6).subs(A**3, B) == B**2
 
->>>>>>> c9470ac4
 def test_subs_iter():
     x, y = symbols('x,y')
     assert x.subs(reversed([[x, y]])) == y
     it = iter([[x, y]])
-<<<<<<< HEAD
     assert x.subs(it) == y
-=======
-    assert x.subs(it) == y
-    assert x.subs(Tuple((x, y))) == y
->>>>>>> c9470ac4
+    assert x.subs(Tuple((x, y))) == y