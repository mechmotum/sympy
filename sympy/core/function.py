--- conflicted
+++ resolved
@@ -51,14 +51,9 @@
 
 from .sorting import default_sort_key, ordered
 from sympy.utilities.exceptions import SymPyDeprecationWarning
-<<<<<<< HEAD
-from sympy.utilities.iterables import has_dups, sift, iterable, is_sequence
+from sympy.utilities.iterables import (has_dups, sift, iterable,
+    is_sequence)
 from sympy.utilities.misc import as_int, filldedent
-=======
-from sympy.utilities.iterables import (has_dups, sift, iterable,
-    is_sequence, as_int, ordered)
-from sympy.utilities.misc import filldedent
->>>>>>> 0e4bab73
 
 import mpmath
 import mpmath.libmp as mlib
