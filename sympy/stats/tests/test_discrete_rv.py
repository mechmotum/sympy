from sympy import (S, Symbol, Sum, I, lambdify, re, im, log, simplify, sqrt,
                   zeta, pi, besseli, Dummy, oo, Piecewise, Rational, beta,
                   floor, Rational)
from sympy.core.relational import Eq, Ne
from sympy.functions.elementary.exponential import exp
from sympy.logic.boolalg import Or
from sympy.sets.fancysets import Range
from sympy.stats import (P, E, variance, density, characteristic_function,
                         where, moment_generating_function, skewness, cdf,
                         kurtosis)
from sympy.stats.drv_types import (PoissonDistribution, GeometricDistribution,
                                   Poisson, Geometric, Hermite, Logarithmic,
                                    NegativeBinomial, Skellam, YuleSimon, Zeta)
from sympy.stats.rv import sample
<<<<<<< HEAD
from sympy.utilities.pytest import slow, nocache_fail, raises
=======
from sympy.testing.pytest import slow, nocache_fail
>>>>>>> 921379b4

x = Symbol('x')


def test_PoissonDistribution():
    l = 3
    p = PoissonDistribution(l)
    assert abs(p.cdf(10).evalf() - 1) < .001
    assert p.expectation(x, x) == l
    assert p.expectation(x**2, x) - p.expectation(x, x)**2 == l


def test_Poisson():
    l = 3
    x = Poisson('x', l)
    assert E(x) == l
    assert variance(x) == l
    assert density(x) == PoissonDistribution(l)
    assert isinstance(E(x, evaluate=False), Sum)
    assert isinstance(E(2*x, evaluate=False), Sum)


def test_GeometricDistribution():
    p = S.One / 5
    d = GeometricDistribution(p)
    assert d.expectation(x, x) == 1/p
    assert d.expectation(x**2, x) - d.expectation(x, x)**2 == (1-p)/p**2
    assert abs(d.cdf(20000).evalf() - 1) < .001

def test_Hermite():
    a1 = Symbol("a1", positive=True)
    a2 = Symbol("a2", negative=True)
    raises(ValueError, lambda: Hermite("H", a1, a2))

    a1 = Symbol("a1", negative=True)
    a2 = Symbol("a2", positive=True)
    raises(ValueError, lambda: Hermite("H", a1, a2))

    a1 = Symbol("a1", positive=True)
    x = Symbol("x")
    H = Hermite("H", a1, a2)
    assert moment_generating_function(H)(x) == exp(a1*(exp(x) - 1)
                                            + a2*(exp(2*x) - 1))
    assert characteristic_function(H)(x) == exp(a1*(exp(I*x) - 1)
                                            + a2*(exp(2*I*x) - 1))
    assert E(H) == a1 + 2*a2

    H = Hermite("H", a1=5, a2=4)
    assert density(H)(2) == 33*exp(-9)/2
    assert E(H) == 13
    assert variance(H) == 21
    assert kurtosis(H) == Rational(464,147)
    assert skewness(H) == 37*sqrt(21)/441

def test_Logarithmic():
    p = S.Half
    x = Logarithmic('x', p)
    assert E(x) == -p / ((1 - p) * log(1 - p))
    assert variance(x) == -1/log(2)**2 + 2/log(2)
    assert E(2*x**2 + 3*x + 4) == 4 + 7 / log(2)
    assert isinstance(E(x, evaluate=False), Sum)


@nocache_fail
def test_negative_binomial():
    r = 5
    p = S.One / 3
    x = NegativeBinomial('x', r, p)
    assert E(x) == p*r / (1-p)
    # This hangs when run with the cache disabled:
    assert variance(x) == p*r / (1-p)**2
    assert E(x**5 + 2*x + 3) == Rational(9207, 4)
    assert isinstance(E(x, evaluate=False), Sum)


def test_skellam():
    mu1 = Symbol('mu1')
    mu2 = Symbol('mu2')
    z = Symbol('z')
    X = Skellam('x', mu1, mu2)

    assert density(X)(z) == (mu1/mu2)**(z/2) * \
        exp(-mu1 - mu2)*besseli(z, 2*sqrt(mu1*mu2))
    assert skewness(X).expand() == mu1/(mu1*sqrt(mu1 + mu2) + mu2 *
                sqrt(mu1 + mu2)) - mu2/(mu1*sqrt(mu1 + mu2) + mu2*sqrt(mu1 + mu2))
    assert variance(X).expand() == mu1 + mu2
    assert E(X) == mu1 - mu2
    assert characteristic_function(X)(z) == exp(
        mu1*exp(I*z) - mu1 - mu2 + mu2*exp(-I*z))
    assert moment_generating_function(X)(z) == exp(
        mu1*exp(z) - mu1 - mu2 + mu2*exp(-z))


def test_yule_simon():
    from sympy import S
    rho = S(3)
    x = YuleSimon('x', rho)
    assert simplify(E(x)) == rho / (rho - 1)
    assert simplify(variance(x)) == rho**2 / ((rho - 1)**2 * (rho - 2))
    assert isinstance(E(x, evaluate=False), Sum)
    # To test the cdf function
    assert cdf(x)(x) == Piecewise((-beta(floor(x), 4)*floor(x) + 1, x >= 1), (0, True))


def test_zeta():
    s = S(5)
    x = Zeta('x', s)
    assert E(x) == zeta(s-1) / zeta(s)
    assert simplify(variance(x)) == (
        zeta(s) * zeta(s-2) - zeta(s-1)**2) / zeta(s)**2


@slow
def test_sample_discrete():
    X, Y, Z = Geometric('X', S.Half), Poisson('Y', 4), Poisson('Z', 1000)
    W = Poisson('W', Rational(1, 100))
    assert sample(X) in X.pspace.domain.set
    assert sample(Y) in Y.pspace.domain.set
    assert sample(Z) in Z.pspace.domain.set
    assert sample(W) in W.pspace.domain.set


def test_discrete_probability():
    X = Geometric('X', Rational(1, 5))
    Y = Poisson('Y', 4)
    G = Geometric('e', x)
    assert P(Eq(X, 3)) == Rational(16, 125)
    assert P(X < 3) == Rational(9, 25)
    assert P(X > 3) == Rational(64, 125)
    assert P(X >= 3) == Rational(16, 25)
    assert P(X <= 3) == Rational(61, 125)
    assert P(Ne(X, 3)) == Rational(109, 125)
    assert P(Eq(Y, 3)) == 32*exp(-4)/3
    assert P(Y < 3) == 13*exp(-4)
    assert P(Y > 3).equals(32*(Rational(-71, 32) + 3*exp(4)/32)*exp(-4)/3)
    assert P(Y >= 3).equals(32*(Rational(-39, 32) + 3*exp(4)/32)*exp(-4)/3)
    assert P(Y <= 3) == 71*exp(-4)/3
    assert P(Ne(Y, 3)).equals(
        13*exp(-4) + 32*(Rational(-71, 32) + 3*exp(4)/32)*exp(-4)/3)
    assert P(X < S.Infinity) is S.One
    assert P(X > S.Infinity) is S.Zero
    assert P(G < 3) == x*(2-x)
    assert P(Eq(G, 3)) == x*(-x + 1)**2


def test_precomputed_characteristic_functions():
    import mpmath

    def test_cf(dist, support_lower_limit, support_upper_limit):
        pdf = density(dist)
        t = S('t')
        x = S('x')

        # first function is the hardcoded CF of the distribution
        cf1 = lambdify([t], characteristic_function(dist)(t), 'mpmath')

        # second function is the Fourier transform of the density function
        f = lambdify([x, t], pdf(x)*exp(I*x*t), 'mpmath')
        cf2 = lambda t: mpmath.nsum(lambda x: f(x, t), [
            support_lower_limit, support_upper_limit], maxdegree=10)

        # compare the two functions at various points
        for test_point in [2, 5, 8, 11]:
            n1 = cf1(test_point)
            n2 = cf2(test_point)

            assert abs(re(n1) - re(n2)) < 1e-12
            assert abs(im(n1) - im(n2)) < 1e-12

    test_cf(Geometric('g', Rational(1, 3)), 1, mpmath.inf)
    test_cf(Logarithmic('l', Rational(1, 5)), 1, mpmath.inf)
    test_cf(NegativeBinomial('n', 5, Rational(1, 7)), 0, mpmath.inf)
    test_cf(Poisson('p', 5), 0, mpmath.inf)
    test_cf(YuleSimon('y', 5), 1, mpmath.inf)
    test_cf(Zeta('z', 5), 1, mpmath.inf)


def test_moment_generating_functions():
    t = S('t')

    geometric_mgf = moment_generating_function(Geometric('g', S.Half))(t)
    assert geometric_mgf.diff(t).subs(t, 0) == 2

    logarithmic_mgf = moment_generating_function(Logarithmic('l', S.Half))(t)
    assert logarithmic_mgf.diff(t).subs(t, 0) == 1/log(2)

    negative_binomial_mgf = moment_generating_function(
        NegativeBinomial('n', 5, Rational(1, 3)))(t)
    assert negative_binomial_mgf.diff(t).subs(t, 0) == Rational(5, 2)

    poisson_mgf = moment_generating_function(Poisson('p', 5))(t)
    assert poisson_mgf.diff(t).subs(t, 0) == 5

    skellam_mgf = moment_generating_function(Skellam('s', 1, 1))(t)
    assert skellam_mgf.diff(t).subs(
        t, 2) == (-exp(-2) + exp(2))*exp(-2 + exp(-2) + exp(2))

    yule_simon_mgf = moment_generating_function(YuleSimon('y', 3))(t)
    assert simplify(yule_simon_mgf.diff(t).subs(t, 0)) == Rational(3, 2)

    zeta_mgf = moment_generating_function(Zeta('z', 5))(t)
    assert zeta_mgf.diff(t).subs(t, 0) == pi**4/(90*zeta(5))


def test_Or():
    X = Geometric('X', S.Half)
    P(Or(X < 3, X > 4)) == Rational(13, 16)
    P(Or(X > 2, X > 1)) == P(X > 1)
    P(Or(X >= 3, X < 3)) == 1


def test_where():
    X = Geometric('X', Rational(1, 5))
    Y = Poisson('Y', 4)
    assert where(X**2 > 4).set == Range(3, S.Infinity, 1)
    assert where(X**2 >= 4).set == Range(2, S.Infinity, 1)
    assert where(Y**2 < 9).set == Range(0, 3, 1)
    assert where(Y**2 <= 9).set == Range(0, 4, 1)


def test_conditional():
    X = Geometric('X', Rational(2, 3))
    Y = Poisson('Y', 3)
    assert P(X > 2, X > 3) == 1
    assert P(X > 3, X > 2) == Rational(1, 3)
    assert P(Y > 2, Y < 2) == 0
    assert P(Eq(Y, 3), Y >= 0) == 9*exp(-3)/2
    assert P(Eq(Y, 3), Eq(Y, 2)) == 0
    assert P(X < 2, Eq(X, 2)) == 0
    assert P(X > 2, Eq(X, 3)) == 1


def test_product_spaces():
    X1 = Geometric('X1', S.Half)
    X2 = Geometric('X2', Rational(1, 3))
    #assert str(P(X1 + X2 < 3, evaluate=False)) == """Sum(Piecewise((2**(X2 - n - 2)*(2/3)**(X2 - 1)/6, """\
    #    + """(-X2 + n + 3 >= 1) & (-X2 + n + 3 < oo)), (0, True)), (X2, 1, oo), (n, -oo, -1))"""
    n = Dummy('n')
    assert P(X1 + X2 < 3, evaluate=False).dummy_eq(Sum(Piecewise((2**(-n)/4,
         n + 2 >= 1), (0, True)), (n, -oo, -1))/3)
    #assert str(P(X1 + X2 > 3)) == """Sum(Piecewise((2**(X2 - n - 2)*(2/3)**(X2 - 1)/6, """ +\
    #    """(-X2 + n + 3 >= 1) & (-X2 + n + 3 < oo)), (0, True)), (X2, 1, oo), (n, 1, oo))"""
    assert P(X1 + X2 > 3).dummy_eq(Sum(Piecewise((2**(X2 - n - 2)*(Rational(2, 3))**(X2 - 1)/6,
                                                 -X2 + n + 3 >= 1), (0, True)),
                                       (X2, 1, oo), (n, 1, oo)))
#    assert str(P(Eq(X1 + X2, 3))) == """Sum(Piecewise((2**(X2 - 2)*(2/3)**(X2 - 1)/6, """ +\
#        """X2 <= 2), (0, True)), (X2, 1, oo))"""
    assert P(Eq(X1 + X2, 3)) == Rational(1, 12)<|MERGE_RESOLUTION|>--- conflicted
+++ resolved
@@ -12,11 +12,8 @@
                                    Poisson, Geometric, Hermite, Logarithmic,
                                     NegativeBinomial, Skellam, YuleSimon, Zeta)
 from sympy.stats.rv import sample
-<<<<<<< HEAD
 from sympy.utilities.pytest import slow, nocache_fail, raises
-=======
-from sympy.testing.pytest import slow, nocache_fail
->>>>>>> 921379b4
+
 
 x = Symbol('x')
 
