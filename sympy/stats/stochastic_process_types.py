--- conflicted
+++ resolved
@@ -10,11 +10,7 @@
                    Union, Expr, Function, exp, cacheit, sqrt, pi, gamma,
                    Ge, Piecewise, Symbol, NonSquareMatrixError, EmptySet,
                    ceiling, MatrixBase, ConditionSet, ones, zeros, Identity,
-<<<<<<< HEAD
-                   Rational, Lt, Gt, Ne, Sum)
-=======
-                   Rational, Lt, Gt, Ne, BlockMatrix)
->>>>>>> 42627c5e
+                   Rational, Lt, Gt, Ne, BlockMatrix,Sum)
 from sympy.core.relational import Relational
 from sympy.logic.boolalg import Boolean
 from sympy.utilities.exceptions import SymPyDeprecationWarning
