from sympy.calculus.accumulationbounds import AccumBounds
from sympy.core.function import (expand_mul, expand_trig)
from sympy.core.numbers import (E, I, Integer, Rational, nan, oo, pi, zoo)
from sympy.core.singleton import S
from sympy.core.symbol import (Symbol, symbols)
from sympy.functions.elementary.complexes import (im, re)
from sympy.functions.elementary.exponential import (exp, log)
from sympy.functions.elementary.hyperbolic import (acosh, acoth, acsch, asech, asinh, atanh, cosh, coth, csch, sech, sinh, tanh)
from sympy.functions.elementary.miscellaneous import sqrt
from sympy.functions.elementary.trigonometric import (acos, asin, cos, cot, sec, sin, tan)
from sympy.series.order import O

from sympy.core.expr import unchanged
from sympy.core.function import ArgumentIndexError
from sympy.testing.pytest import raises


def test_sinh():
    x, y = symbols('x,y')

    k = Symbol('k', integer=True)

    assert sinh(nan) is nan
    assert sinh(zoo) is nan

    assert sinh(oo) is oo
    assert sinh(-oo) is -oo

    assert sinh(0) == 0

    assert unchanged(sinh, 1)
    assert sinh(-1) == -sinh(1)

    assert unchanged(sinh, x)
    assert sinh(-x) == -sinh(x)

    assert unchanged(sinh, pi)
    assert sinh(-pi) == -sinh(pi)

    assert unchanged(sinh, 2**1024 * E)
    assert sinh(-2**1024 * E) == -sinh(2**1024 * E)

    assert sinh(pi*I) == 0
    assert sinh(-pi*I) == 0
    assert sinh(2*pi*I) == 0
    assert sinh(-2*pi*I) == 0
    assert sinh(-3*10**73*pi*I) == 0
    assert sinh(7*10**103*pi*I) == 0

    assert sinh(pi*I/2) == I
    assert sinh(-pi*I/2) == -I
    assert sinh(pi*I*Rational(5, 2)) == I
    assert sinh(pi*I*Rational(7, 2)) == -I

    assert sinh(pi*I/3) == S.Half*sqrt(3)*I
    assert sinh(pi*I*Rational(-2, 3)) == Rational(-1, 2)*sqrt(3)*I

    assert sinh(pi*I/4) == S.Half*sqrt(2)*I
    assert sinh(-pi*I/4) == Rational(-1, 2)*sqrt(2)*I
    assert sinh(pi*I*Rational(17, 4)) == S.Half*sqrt(2)*I
    assert sinh(pi*I*Rational(-3, 4)) == Rational(-1, 2)*sqrt(2)*I

    assert sinh(pi*I/6) == S.Half*I
    assert sinh(-pi*I/6) == Rational(-1, 2)*I
    assert sinh(pi*I*Rational(7, 6)) == Rational(-1, 2)*I
    assert sinh(pi*I*Rational(-5, 6)) == Rational(-1, 2)*I

    assert sinh(pi*I/105) == sin(pi/105)*I
    assert sinh(-pi*I/105) == -sin(pi/105)*I

    assert unchanged(sinh, 2 + 3*I)

    assert sinh(x*I) == sin(x)*I

    assert sinh(k*pi*I) == 0
    assert sinh(17*k*pi*I) == 0

    assert sinh(k*pi*I/2) == sin(k*pi/2)*I

    assert sinh(x).as_real_imag(deep=False) == (cos(im(x))*sinh(re(x)),
                sin(im(x))*cosh(re(x)))
    x = Symbol('x', extended_real=True)
    assert sinh(x).as_real_imag(deep=False) == (sinh(x), 0)

    x = Symbol('x', real=True)
    assert sinh(I*x).is_finite is True
    assert sinh(x).is_real is True
    assert sinh(I).is_real is False
    p = Symbol('p', positive=True)
    assert sinh(p).is_zero is False
    assert sinh(0, evaluate=False).is_zero is True
    assert sinh(2*pi*I, evaluate=False).is_zero is True


def test_sinh_series():
    x = Symbol('x')
    assert sinh(x).series(x, 0, 10) == \
        x + x**3/6 + x**5/120 + x**7/5040 + x**9/362880 + O(x**10)


def test_sinh_fdiff():
    x = Symbol('x')
    raises(ArgumentIndexError, lambda: sinh(x).fdiff(2))


def test_cosh():
    x, y = symbols('x,y')

    k = Symbol('k', integer=True)

    assert cosh(nan) is nan
    assert cosh(zoo) is nan

    assert cosh(oo) is oo
    assert cosh(-oo) is oo

    assert cosh(0) == 1

    assert unchanged(cosh, 1)
    assert cosh(-1) == cosh(1)

    assert unchanged(cosh, x)
    assert cosh(-x) == cosh(x)

    assert cosh(pi*I) == cos(pi)
    assert cosh(-pi*I) == cos(pi)

    assert unchanged(cosh, 2**1024 * E)
    assert cosh(-2**1024 * E) == cosh(2**1024 * E)

    assert cosh(pi*I/2) == 0
    assert cosh(-pi*I/2) == 0
    assert cosh((-3*10**73 + 1)*pi*I/2) == 0
    assert cosh((7*10**103 + 1)*pi*I/2) == 0

    assert cosh(pi*I) == -1
    assert cosh(-pi*I) == -1
    assert cosh(5*pi*I) == -1
    assert cosh(8*pi*I) == 1

    assert cosh(pi*I/3) == S.Half
    assert cosh(pi*I*Rational(-2, 3)) == Rational(-1, 2)

    assert cosh(pi*I/4) == S.Half*sqrt(2)
    assert cosh(-pi*I/4) == S.Half*sqrt(2)
    assert cosh(pi*I*Rational(11, 4)) == Rational(-1, 2)*sqrt(2)
    assert cosh(pi*I*Rational(-3, 4)) == Rational(-1, 2)*sqrt(2)

    assert cosh(pi*I/6) == S.Half*sqrt(3)
    assert cosh(-pi*I/6) == S.Half*sqrt(3)
    assert cosh(pi*I*Rational(7, 6)) == Rational(-1, 2)*sqrt(3)
    assert cosh(pi*I*Rational(-5, 6)) == Rational(-1, 2)*sqrt(3)

    assert cosh(pi*I/105) == cos(pi/105)
    assert cosh(-pi*I/105) == cos(pi/105)

    assert unchanged(cosh, 2 + 3*I)

    assert cosh(x*I) == cos(x)

    assert cosh(k*pi*I) == cos(k*pi)
    assert cosh(17*k*pi*I) == cos(17*k*pi)

    assert unchanged(cosh, k*pi)

    assert cosh(x).as_real_imag(deep=False) == (cos(im(x))*cosh(re(x)),
                sin(im(x))*sinh(re(x)))
    x = Symbol('x', extended_real=True)
    assert cosh(x).as_real_imag(deep=False) == (cosh(x), 0)

    x = Symbol('x', real=True)
    assert cosh(I*x).is_finite is True
    assert cosh(I*x).is_real is True
    assert cosh(I*2 + 1).is_real is False
    assert cosh(5*I*S.Pi/2, evaluate=False).is_zero is True
    assert cosh(x).is_zero is False


def test_cosh_series():
    x = Symbol('x')
    assert cosh(x).series(x, 0, 10) == \
        1 + x**2/2 + x**4/24 + x**6/720 + x**8/40320 + O(x**10)


def test_cosh_fdiff():
    x = Symbol('x')
    raises(ArgumentIndexError, lambda: cosh(x).fdiff(2))


def test_tanh():
    x, y = symbols('x,y')

    k = Symbol('k', integer=True)

    assert tanh(nan) is nan
    assert tanh(zoo) is nan

    assert tanh(oo) == 1
    assert tanh(-oo) == -1

    assert tanh(0) == 0

    assert unchanged(tanh, 1)
    assert tanh(-1) == -tanh(1)

    assert unchanged(tanh, x)
    assert tanh(-x) == -tanh(x)

    assert unchanged(tanh, pi)
    assert tanh(-pi) == -tanh(pi)

    assert unchanged(tanh, 2**1024 * E)
    assert tanh(-2**1024 * E) == -tanh(2**1024 * E)

    assert tanh(pi*I) == 0
    assert tanh(-pi*I) == 0
    assert tanh(2*pi*I) == 0
    assert tanh(-2*pi*I) == 0
    assert tanh(-3*10**73*pi*I) == 0
    assert tanh(7*10**103*pi*I) == 0

    assert tanh(pi*I/2) is zoo
    assert tanh(-pi*I/2) is zoo
    assert tanh(pi*I*Rational(5, 2)) is zoo
    assert tanh(pi*I*Rational(7, 2)) is zoo

    assert tanh(pi*I/3) == sqrt(3)*I
    assert tanh(pi*I*Rational(-2, 3)) == sqrt(3)*I

    assert tanh(pi*I/4) == I
    assert tanh(-pi*I/4) == -I
    assert tanh(pi*I*Rational(17, 4)) == I
    assert tanh(pi*I*Rational(-3, 4)) == I

    assert tanh(pi*I/6) == I/sqrt(3)
    assert tanh(-pi*I/6) == -I/sqrt(3)
    assert tanh(pi*I*Rational(7, 6)) == I/sqrt(3)
    assert tanh(pi*I*Rational(-5, 6)) == I/sqrt(3)

    assert tanh(pi*I/105) == tan(pi/105)*I
    assert tanh(-pi*I/105) == -tan(pi/105)*I

    assert unchanged(tanh, 2 + 3*I)

    assert tanh(x*I) == tan(x)*I

    assert tanh(k*pi*I) == 0
    assert tanh(17*k*pi*I) == 0

    assert tanh(k*pi*I/2) == tan(k*pi/2)*I

    assert tanh(x).as_real_imag(deep=False) == (sinh(re(x))*cosh(re(x))/(cos(im(x))**2
                                + sinh(re(x))**2),
                                sin(im(x))*cos(im(x))/(cos(im(x))**2 + sinh(re(x))**2))
    x = Symbol('x', extended_real=True)
    assert tanh(x).as_real_imag(deep=False) == (tanh(x), 0)
    assert tanh(I*pi/3 + 1).is_real is False
    assert tanh(x).is_real is True
    assert tanh(I*pi*x/2).is_real is None


def test_tanh_series():
    x = Symbol('x')
    assert tanh(x).series(x, 0, 10) == \
        x - x**3/3 + 2*x**5/15 - 17*x**7/315 + 62*x**9/2835 + O(x**10)


def test_tanh_fdiff():
    x = Symbol('x')
    raises(ArgumentIndexError, lambda: tanh(x).fdiff(2))


def test_coth():
    x, y = symbols('x,y')

    k = Symbol('k', integer=True)

    assert coth(nan) is nan
    assert coth(zoo) is nan

    assert coth(oo) == 1
    assert coth(-oo) == -1

    assert coth(0) is zoo
    assert unchanged(coth, 1)
    assert coth(-1) == -coth(1)

    assert unchanged(coth, x)
    assert coth(-x) == -coth(x)

    assert coth(pi*I) == -I*cot(pi)
    assert coth(-pi*I) == cot(pi)*I

    assert unchanged(coth, 2**1024 * E)
    assert coth(-2**1024 * E) == -coth(2**1024 * E)

    assert coth(pi*I) == -I*cot(pi)
    assert coth(-pi*I) == I*cot(pi)
    assert coth(2*pi*I) == -I*cot(2*pi)
    assert coth(-2*pi*I) == I*cot(2*pi)
    assert coth(-3*10**73*pi*I) == I*cot(3*10**73*pi)
    assert coth(7*10**103*pi*I) == -I*cot(7*10**103*pi)

    assert coth(pi*I/2) == 0
    assert coth(-pi*I/2) == 0
    assert coth(pi*I*Rational(5, 2)) == 0
    assert coth(pi*I*Rational(7, 2)) == 0

    assert coth(pi*I/3) == -I/sqrt(3)
    assert coth(pi*I*Rational(-2, 3)) == -I/sqrt(3)

    assert coth(pi*I/4) == -I
    assert coth(-pi*I/4) == I
    assert coth(pi*I*Rational(17, 4)) == -I
    assert coth(pi*I*Rational(-3, 4)) == -I

    assert coth(pi*I/6) == -sqrt(3)*I
    assert coth(-pi*I/6) == sqrt(3)*I
    assert coth(pi*I*Rational(7, 6)) == -sqrt(3)*I
    assert coth(pi*I*Rational(-5, 6)) == -sqrt(3)*I

    assert coth(pi*I/105) == -cot(pi/105)*I
    assert coth(-pi*I/105) == cot(pi/105)*I

    assert unchanged(coth, 2 + 3*I)

    assert coth(x*I) == -cot(x)*I

    assert coth(k*pi*I) == -cot(k*pi)*I
    assert coth(17*k*pi*I) == -cot(17*k*pi)*I

    assert coth(k*pi*I) == -cot(k*pi)*I

    assert coth(log(tan(2))) == coth(log(-tan(2)))
    assert coth(1 + I*pi/2) == tanh(1)

    assert coth(x).as_real_imag(deep=False) == (sinh(re(x))*cosh(re(x))/(sin(im(x))**2
                                + sinh(re(x))**2),
                                -sin(im(x))*cos(im(x))/(sin(im(x))**2 + sinh(re(x))**2))
    x = Symbol('x', extended_real=True)
    assert coth(x).as_real_imag(deep=False) == (coth(x), 0)

    assert expand_trig(coth(2*x)) == (coth(x)**2 + 1)/(2*coth(x))
    assert expand_trig(coth(3*x)) == (coth(x)**3 + 3*coth(x))/(1 + 3*coth(x)**2)

    assert expand_trig(coth(x + y)) == (1 + coth(x)*coth(y))/(coth(x) + coth(y))


def test_coth_series():
    x = Symbol('x')
    assert coth(x).series(x, 0, 8) == \
        1/x + x/3 - x**3/45 + 2*x**5/945 - x**7/4725 + O(x**8)


def test_coth_fdiff():
    x = Symbol('x')
    raises(ArgumentIndexError, lambda: coth(x).fdiff(2))


def test_csch():
    x, y = symbols('x,y')

    k = Symbol('k', integer=True)
    n = Symbol('n', positive=True)

    assert csch(nan) is nan
    assert csch(zoo) is nan

    assert csch(oo) == 0
    assert csch(-oo) == 0

    assert csch(0) is zoo

    assert csch(-1) == -csch(1)

    assert csch(-x) == -csch(x)
    assert csch(-pi) == -csch(pi)
    assert csch(-2**1024 * E) == -csch(2**1024 * E)

    assert csch(pi*I) is zoo
    assert csch(-pi*I) is zoo
    assert csch(2*pi*I) is zoo
    assert csch(-2*pi*I) is zoo
    assert csch(-3*10**73*pi*I) is zoo
    assert csch(7*10**103*pi*I) is zoo

    assert csch(pi*I/2) == -I
    assert csch(-pi*I/2) == I
    assert csch(pi*I*Rational(5, 2)) == -I
    assert csch(pi*I*Rational(7, 2)) == I

    assert csch(pi*I/3) == -2/sqrt(3)*I
    assert csch(pi*I*Rational(-2, 3)) == 2/sqrt(3)*I

    assert csch(pi*I/4) == -sqrt(2)*I
    assert csch(-pi*I/4) == sqrt(2)*I
    assert csch(pi*I*Rational(7, 4)) == sqrt(2)*I
    assert csch(pi*I*Rational(-3, 4)) == sqrt(2)*I

    assert csch(pi*I/6) == -2*I
    assert csch(-pi*I/6) == 2*I
    assert csch(pi*I*Rational(7, 6)) == 2*I
    assert csch(pi*I*Rational(-7, 6)) == -2*I
    assert csch(pi*I*Rational(-5, 6)) == 2*I

    assert csch(pi*I/105) == -1/sin(pi/105)*I
    assert csch(-pi*I/105) == 1/sin(pi/105)*I

    assert csch(x*I) == -1/sin(x)*I

    assert csch(k*pi*I) is zoo
    assert csch(17*k*pi*I) is zoo

    assert csch(k*pi*I/2) == -1/sin(k*pi/2)*I

    assert csch(n).is_real is True

    assert expand_trig(csch(x + y)) == 1/(sinh(x)*cosh(y) + cosh(x)*sinh(y))


def test_csch_series():
    x = Symbol('x')
    assert csch(x).series(x, 0, 10) == \
       1/ x - x/6 + 7*x**3/360 - 31*x**5/15120 + 127*x**7/604800 \
          - 73*x**9/3421440 + O(x**10)


def test_csch_fdiff():
    x = Symbol('x')
    raises(ArgumentIndexError, lambda: csch(x).fdiff(2))


def test_sech():
    x, y = symbols('x, y')

    k = Symbol('k', integer=True)
    n = Symbol('n', positive=True)

    assert sech(nan) is nan
    assert sech(zoo) is nan

    assert sech(oo) == 0
    assert sech(-oo) == 0

    assert sech(0) == 1

    assert sech(-1) == sech(1)
    assert sech(-x) == sech(x)

    assert sech(pi*I) == sec(pi)

    assert sech(-pi*I) == sec(pi)
    assert sech(-2**1024 * E) == sech(2**1024 * E)

    assert sech(pi*I/2) is zoo
    assert sech(-pi*I/2) is zoo
    assert sech((-3*10**73 + 1)*pi*I/2) is zoo
    assert sech((7*10**103 + 1)*pi*I/2) is zoo

    assert sech(pi*I) == -1
    assert sech(-pi*I) == -1
    assert sech(5*pi*I) == -1
    assert sech(8*pi*I) == 1

    assert sech(pi*I/3) == 2
    assert sech(pi*I*Rational(-2, 3)) == -2

    assert sech(pi*I/4) == sqrt(2)
    assert sech(-pi*I/4) == sqrt(2)
    assert sech(pi*I*Rational(5, 4)) == -sqrt(2)
    assert sech(pi*I*Rational(-5, 4)) == -sqrt(2)

    assert sech(pi*I/6) == 2/sqrt(3)
    assert sech(-pi*I/6) == 2/sqrt(3)
    assert sech(pi*I*Rational(7, 6)) == -2/sqrt(3)
    assert sech(pi*I*Rational(-5, 6)) == -2/sqrt(3)

    assert sech(pi*I/105) == 1/cos(pi/105)
    assert sech(-pi*I/105) == 1/cos(pi/105)

    assert sech(x*I) == 1/cos(x)

    assert sech(k*pi*I) == 1/cos(k*pi)
    assert sech(17*k*pi*I) == 1/cos(17*k*pi)

    assert sech(n).is_real is True

    assert expand_trig(sech(x + y)) == 1/(cosh(x)*cosh(y) + sinh(x)*sinh(y))


def test_sech_series():
    x = Symbol('x')
    assert sech(x).series(x, 0, 10) == \
        1 - x**2/2 + 5*x**4/24 - 61*x**6/720 + 277*x**8/8064 + O(x**10)


def test_sech_fdiff():
    x = Symbol('x')
    raises(ArgumentIndexError, lambda: sech(x).fdiff(2))


def test_asinh():
    x, y = symbols('x,y')
    assert unchanged(asinh, x)
    assert asinh(-x) == -asinh(x)

    #at specific points
    assert asinh(nan) is nan
    assert asinh( 0) == 0
    assert asinh(+1) == log(sqrt(2) + 1)

    assert asinh(-1) == log(sqrt(2) - 1)
    assert asinh(I) == pi*I/2
    assert asinh(-I) == -pi*I/2
    assert asinh(I/2) == pi*I/6
    assert asinh(-I/2) == -pi*I/6

    # at infinites
    assert asinh(oo) is oo
    assert asinh(-oo) is -oo

    assert asinh(I*oo) is oo
    assert asinh(-I *oo) is -oo

    assert asinh(zoo) is zoo

    #properties
    assert asinh(I *(sqrt(3) - 1)/(2**Rational(3, 2))) == pi*I/12
    assert asinh(-I *(sqrt(3) - 1)/(2**Rational(3, 2))) == -pi*I/12

    assert asinh(I*(sqrt(5) - 1)/4) == pi*I/10
    assert asinh(-I*(sqrt(5) - 1)/4) == -pi*I/10

    assert asinh(I*(sqrt(5) + 1)/4) == pi*I*Rational(3, 10)
    assert asinh(-I*(sqrt(5) + 1)/4) == pi*I*Rational(-3, 10)

    # Symmetry
    assert asinh(Rational(-1, 2)) == -asinh(S.Half)

    # inverse composition
    assert unchanged(asinh, sinh(Symbol('v1')))

    assert asinh(sinh(0, evaluate=False)) == 0
    assert asinh(sinh(-3, evaluate=False)) == -3
    assert asinh(sinh(2, evaluate=False)) == 2
    assert asinh(sinh(I, evaluate=False)) == I
    assert asinh(sinh(-I, evaluate=False)) == -I
    assert asinh(sinh(5*I, evaluate=False)) == -2*I*pi + 5*I
    assert asinh(sinh(15 + 11*I)) == 15 - 4*I*pi + 11*I
    assert asinh(sinh(-73 + 97*I)) == 73 - 97*I + 31*I*pi
    assert asinh(sinh(-7 - 23*I)) == 7 - 7*I*pi + 23*I
    assert asinh(sinh(13 - 3*I)) == -13 - I*pi + 3*I
    p = Symbol('p', positive=True)
    assert asinh(p).is_zero is False
    assert asinh(sinh(0, evaluate=False), evaluate=False).is_zero is True


def test_asinh_rewrite():
    x = Symbol('x')
    assert asinh(x).rewrite(log) == log(x + sqrt(x**2 + 1))
    assert asinh(x).rewrite(atanh) == atanh(x/sqrt(1 + x**2))
    assert asinh(x).rewrite(asin) == asinh(x)
    assert asinh(x*(1 + I)).rewrite(asin) == -I*asin(I*x*(1+I))
    assert asinh(x).rewrite(acos) == I*(-I*asinh(x) + pi/2) - I*pi/2


def test_asinh_leading_term():
    x = Symbol('x')
    assert asinh(x).as_leading_term(x, cdir=1) == x
    # Tests concerning boundary points lying on branch cuts
    assert asinh(x + I).as_leading_term(x, cdir=1) == I*pi/2
    assert asinh(x - I).as_leading_term(x, cdir=1) == -I*pi/2
    assert asinh(1/x).as_leading_term(x, cdir=1) == -log(x) + log(2)
    assert asinh(1/x).as_leading_term(x, cdir=-1) == log(x) - log(2) - I*pi
    # Tests concerning internal points between branch cuts
    assert asinh(x + 2*I).as_leading_term(x, cdir=1) == I*asin(2)
    assert asinh(x + 2*I).as_leading_term(x, cdir=-1) == -I*asin(2) + I*pi
    assert asinh(x - 2*I).as_leading_term(x, cdir=1) == -I*pi + I*asin(2)
    assert asinh(x - 2*I).as_leading_term(x, cdir=-1) == -I*asin(2)
    # Tests concerning re(ndir) == 0
    assert asinh(2*I + I*x - x**2).as_leading_term(x, cdir=1) == log(2 - sqrt(3)) + I*pi/2
    assert asinh(2*I + I*x - x**2).as_leading_term(x, cdir=-1) == log(2 - sqrt(3)) + I*pi/2


def test_asinh_series():
    x = Symbol('x')
    assert asinh(x).series(x, 0, 8) == \
        x - x**3/6 + 3*x**5/40 - 5*x**7/112 + O(x**8)
    t5 = asinh(x).taylor_term(5, x)
    assert t5 == 3*x**5/40
    assert asinh(x).taylor_term(7, x, t5, 0) == -5*x**7/112


def test_asinh_fdiff():
    x = Symbol('x')
    raises(ArgumentIndexError, lambda: asinh(x).fdiff(2))


def test_acosh():
    x = Symbol('x')

    assert unchanged(acosh, -x)

    #at specific points
    assert acosh(1) == 0
    assert acosh(-1) == pi*I
    assert acosh(0) == I*pi/2
    assert acosh(S.Half) == I*pi/3
    assert acosh(Rational(-1, 2)) == pi*I*Rational(2, 3)
    assert acosh(nan) is nan

    # at infinites
    assert acosh(oo) is oo
    assert acosh(-oo) is oo

    assert acosh(I*oo) == oo + I*pi/2
    assert acosh(-I*oo) == oo - I*pi/2

    assert acosh(zoo) is zoo

    assert acosh(I) == log(I*(1 + sqrt(2)))
    assert acosh(-I) == log(-I*(1 + sqrt(2)))
    assert acosh((sqrt(3) - 1)/(2*sqrt(2))) == pi*I*Rational(5, 12)
    assert acosh(-(sqrt(3) - 1)/(2*sqrt(2))) == pi*I*Rational(7, 12)
    assert acosh(sqrt(2)/2) == I*pi/4
    assert acosh(-sqrt(2)/2) == I*pi*Rational(3, 4)
    assert acosh(sqrt(3)/2) == I*pi/6
    assert acosh(-sqrt(3)/2) == I*pi*Rational(5, 6)
    assert acosh(sqrt(2 + sqrt(2))/2) == I*pi/8
    assert acosh(-sqrt(2 + sqrt(2))/2) == I*pi*Rational(7, 8)
    assert acosh(sqrt(2 - sqrt(2))/2) == I*pi*Rational(3, 8)
    assert acosh(-sqrt(2 - sqrt(2))/2) == I*pi*Rational(5, 8)
    assert acosh((1 + sqrt(3))/(2*sqrt(2))) == I*pi/12
    assert acosh(-(1 + sqrt(3))/(2*sqrt(2))) == I*pi*Rational(11, 12)
    assert acosh((sqrt(5) + 1)/4) == I*pi/5
    assert acosh(-(sqrt(5) + 1)/4) == I*pi*Rational(4, 5)

    assert str(acosh(5*I).n(6)) == '2.31244 + 1.5708*I'
    assert str(acosh(-5*I).n(6)) == '2.31244 - 1.5708*I'

    # inverse composition
    assert unchanged(acosh, Symbol('v1'))

    assert acosh(cosh(-3, evaluate=False)) == 3
    assert acosh(cosh(3, evaluate=False)) == 3
    assert acosh(cosh(0, evaluate=False)) == 0
    assert acosh(cosh(I, evaluate=False)) == I
    assert acosh(cosh(-I, evaluate=False)) == I
    assert acosh(cosh(7*I, evaluate=False)) == -2*I*pi + 7*I
    assert acosh(cosh(1 + I)) == 1 + I
    assert acosh(cosh(3 - 3*I)) == 3 - 3*I
    assert acosh(cosh(-3 + 2*I)) == 3 - 2*I
    assert acosh(cosh(-5 - 17*I)) == 5 - 6*I*pi + 17*I
    assert acosh(cosh(-21 + 11*I)) == 21 - 11*I + 4*I*pi
    assert acosh(cosh(cosh(1) + I)) == cosh(1) + I
    assert acosh(1, evaluate=False).is_zero is True


def test_acosh_rewrite():
    x = Symbol('x')
    assert acosh(x).rewrite(log) == log(x + sqrt(x - 1)*sqrt(x + 1))
    assert acosh(x).rewrite(asin) == sqrt(x - 1)*(-asin(x) + pi/2)/sqrt(1 - x)
    assert acosh(x).rewrite(asinh) == sqrt(x - 1)*(-asin(x) + pi/2)/sqrt(1 - x)
    assert acosh(x).rewrite(atanh) == \
        (sqrt(x - 1)*sqrt(x + 1)*atanh(sqrt(x**2 - 1)/x)/sqrt(x**2 - 1) +
         pi*sqrt(x - 1)*(-x*sqrt(x**(-2)) + 1)/(2*sqrt(1 - x)))
    x = Symbol('x', positive=True)
    assert acosh(x).rewrite(atanh) == \
        sqrt(x - 1)*sqrt(x + 1)*atanh(sqrt(x**2 - 1)/x)/sqrt(x**2 - 1)


def test_acosh_leading_term():
    x = Symbol('x')
    # Tests concerning boundary points lying on branch cuts
    assert acosh(x).as_leading_term(x) == I*pi/2
    assert acosh(x + 1).as_leading_term(x) == sqrt(2)*sqrt(x)
    assert acosh(x - 1).as_leading_term(x) == I*pi
    assert acosh(1/x).as_leading_term(x, cdir=1) == -log(x) + log(2)
    assert acosh(1/x).as_leading_term(x, cdir=-1) == -log(x) + log(2) + 2*I*pi
    # Tests concerning internal points between branch cuts
    assert acosh(I*x - 2).as_leading_term(x, cdir=1) == acosh(-2)
    assert acosh(-I*x - 2).as_leading_term(x, cdir=1) == -2*I*pi + acosh(-2)
    assert acosh(x**2 - I*x + S(1)/3).as_leading_term(x, cdir=1) == -acosh(S(1)/3)
    assert acosh(x**2 - I*x + S(1)/3).as_leading_term(x, cdir=-1) == acosh(S(1)/3)
    assert acosh(1/(I*x - 3)).as_leading_term(x, cdir=1) == -acosh(-S(1)/3)
    assert acosh(1/(I*x - 3)).as_leading_term(x, cdir=-1) == acosh(-S(1)/3)
    # Tests concerning im(ndir) == 0
    assert acosh(-I*x**2 + x - 2).as_leading_term(x, cdir=1) == log(sqrt(3) + 2) - I*pi
    assert acosh(-I*x**2 + x - 2).as_leading_term(x, cdir=-1) == log(sqrt(3) + 2) - I*pi


def test_acosh_series():
    x = Symbol('x')
    assert acosh(x).series(x, 0, 8) == \
        -I*x + pi*I/2 - I*x**3/6 - 3*I*x**5/40 - 5*I*x**7/112 + O(x**8)
    t5 = acosh(x).taylor_term(5, x)
    assert t5 == - 3*I*x**5/40
    assert acosh(x).taylor_term(7, x, t5, 0) == - 5*I*x**7/112


def test_acosh_fdiff():
    x = Symbol('x')
    raises(ArgumentIndexError, lambda: acosh(x).fdiff(2))


def test_asech():
    x = Symbol('x')

    assert unchanged(asech, -x)

    # values at fixed points
    assert asech(1) == 0
    assert asech(-1) == pi*I
    assert asech(0) is oo
    assert asech(2) == I*pi/3
    assert asech(-2) == 2*I*pi / 3
    assert asech(nan) is nan

    # at infinites
    assert asech(oo) == I*pi/2
    assert asech(-oo) == I*pi/2
    assert asech(zoo) == I*AccumBounds(-pi/2, pi/2)

    assert asech(I) == log(1 + sqrt(2)) - I*pi/2
    assert asech(-I) == log(1 + sqrt(2)) + I*pi/2
    assert asech(sqrt(2) - sqrt(6)) == 11*I*pi / 12
    assert asech(sqrt(2 - 2/sqrt(5))) == I*pi / 10
    assert asech(-sqrt(2 - 2/sqrt(5))) == 9*I*pi / 10
    assert asech(2 / sqrt(2 + sqrt(2))) == I*pi / 8
    assert asech(-2 / sqrt(2 + sqrt(2))) == 7*I*pi / 8
    assert asech(sqrt(5) - 1) == I*pi / 5
    assert asech(1 - sqrt(5)) == 4*I*pi / 5
    assert asech(-sqrt(2*(2 + sqrt(2)))) == 5*I*pi / 8

    # properties
    # asech(x) == acosh(1/x)
    assert asech(sqrt(2)) == acosh(1/sqrt(2))
    assert asech(2/sqrt(3)) == acosh(sqrt(3)/2)
    assert asech(2/sqrt(2 + sqrt(2))) == acosh(sqrt(2 + sqrt(2))/2)
    assert asech(2) == acosh(S.Half)

    # asech(x) == I*acos(1/x)
    # (Note: the exact formula is asech(x) == +/- I*acos(1/x))
    assert asech(-sqrt(2)) == I*acos(-1/sqrt(2))
    assert asech(-2/sqrt(3)) == I*acos(-sqrt(3)/2)
    assert asech(-S(2)) == I*acos(Rational(-1, 2))
    assert asech(-2/sqrt(2)) == I*acos(-sqrt(2)/2)

    # sech(asech(x)) / x == 1
    assert expand_mul(sech(asech(sqrt(6) - sqrt(2))) / (sqrt(6) - sqrt(2))) == 1
    assert expand_mul(sech(asech(sqrt(6) + sqrt(2))) / (sqrt(6) + sqrt(2))) == 1
    assert (sech(asech(sqrt(2 + 2/sqrt(5)))) / (sqrt(2 + 2/sqrt(5)))).simplify() == 1
    assert (sech(asech(-sqrt(2 + 2/sqrt(5)))) / (-sqrt(2 + 2/sqrt(5)))).simplify() == 1
    assert (sech(asech(sqrt(2*(2 + sqrt(2))))) / (sqrt(2*(2 + sqrt(2))))).simplify() == 1
    assert expand_mul(sech(asech(1 + sqrt(5))) / (1 + sqrt(5))) == 1
    assert expand_mul(sech(asech(-1 - sqrt(5))) / (-1 - sqrt(5))) == 1
    assert expand_mul(sech(asech(-sqrt(6) - sqrt(2))) / (-sqrt(6) - sqrt(2))) == 1

    # numerical evaluation
    assert str(asech(5*I).n(6)) == '0.19869 - 1.5708*I'
    assert str(asech(-5*I).n(6)) == '0.19869 + 1.5708*I'


def test_asech_leading_term():
    x = Symbol('x')
    # Tests concerning boundary points lying on branch cuts
    assert asech(x).as_leading_term(x, cdir=1) == -log(x) + log(2)
    assert asech(x).as_leading_term(x, cdir=-1) == -log(x) + log(2) + 2*I*pi
    assert asech(x + 1).as_leading_term(x, cdir=1) == sqrt(2)*I*sqrt(x)
    assert asech(1/x).as_leading_term(x, cdir=1) == I*pi/2
    # Tests concerning internal points between branch cuts
    assert asech(x - 1).as_leading_term(x, cdir=1) == I*pi
    assert asech(I*x + 3).as_leading_term(x, cdir=1) == -asech(3)
    assert asech(-I*x + 3).as_leading_term(x, cdir=1) == asech(3)
    assert asech(I*x - 3).as_leading_term(x, cdir=1) == -asech(-3)
    assert asech(-I*x - 3).as_leading_term(x, cdir=1) == asech(-3)
    assert asech(I*x - S(1)/3).as_leading_term(x, cdir=1) == -2*I*pi + asech(-S(1)/3)
    assert asech(I*x - S(1)/3).as_leading_term(x, cdir=-1) == asech(-S(1)/3)
    # Tests concerning im(ndir) == 0
    assert asech(-I*x**2 + x - 3).as_leading_term(x, cdir=1) == log(-S(1)/3 + 2*sqrt(2)*I/3)
    assert asech(-I*x**2 + x - 3).as_leading_term(x, cdir=-1) == log(-S(1)/3 + 2*sqrt(2)*I/3)


def test_asech_series():
    x = Symbol('x')
    assert asech(x).series(x, 0, 9) == log(2) - log(x) - x**2/4 - 3*x**4/32 \
    - 5*x**6/96 - 35*x**8/1024 + O(x**9)
    t6 = asech(x).taylor_term(6, x)
    assert t6 == -5*x**6/96
    assert asech(x).taylor_term(8, x, t6, 0) == -35*x**8/1024


def test_asech_rewrite():
    x = Symbol('x')
    assert asech(x).rewrite(log) == log(1/x + sqrt(1/x - 1) * sqrt(1/x + 1))
    assert asech(x).rewrite(acosh) == acosh(1/x)
    assert asech(x).rewrite(asinh) == sqrt(-1 + 1/x)*(-asin(1/x) + pi/2)/sqrt(1 - 1/x)
    assert asech(x).rewrite(atanh) == \
        sqrt(x + 1)*sqrt(1/(x + 1))*atanh(sqrt(1 - x**2)) + I*pi*(-sqrt(x)*sqrt(1/x) + 1 - I*sqrt(x**2)/(2*sqrt(-x**2)) - I*sqrt(-x)/(2*sqrt(x)))


def test_asech_fdiff():
    x = Symbol('x')
    raises(ArgumentIndexError, lambda: asech(x).fdiff(2))


def test_acsch():
    x = Symbol('x')

    assert unchanged(acsch, x)
    assert acsch(-x) == -acsch(x)

    # values at fixed points
    assert acsch(1) == log(1 + sqrt(2))
    assert acsch(-1) == - log(1 + sqrt(2))
    assert acsch(0) is zoo
    assert acsch(2) == log((1+sqrt(5))/2)
    assert acsch(-2) == - log((1+sqrt(5))/2)

    assert acsch(I) == - I*pi/2
    assert acsch(-I) == I*pi/2
    assert acsch(-I*(sqrt(6) + sqrt(2))) == I*pi / 12
    assert acsch(I*(sqrt(2) + sqrt(6))) == -I*pi / 12
    assert acsch(-I*(1 + sqrt(5))) == I*pi / 10
    assert acsch(I*(1 + sqrt(5))) == -I*pi / 10
    assert acsch(-I*2 / sqrt(2 - sqrt(2))) == I*pi / 8
    assert acsch(I*2 / sqrt(2 - sqrt(2))) == -I*pi / 8
    assert acsch(-I*2) == I*pi / 6
    assert acsch(I*2) == -I*pi / 6
    assert acsch(-I*sqrt(2 + 2/sqrt(5))) == I*pi / 5
    assert acsch(I*sqrt(2 + 2/sqrt(5))) == -I*pi / 5
    assert acsch(-I*sqrt(2)) == I*pi / 4
    assert acsch(I*sqrt(2)) == -I*pi / 4
    assert acsch(-I*(sqrt(5)-1)) == 3*I*pi / 10
    assert acsch(I*(sqrt(5)-1)) == -3*I*pi / 10
    assert acsch(-I*2 / sqrt(3)) == I*pi / 3
    assert acsch(I*2 / sqrt(3)) == -I*pi / 3
    assert acsch(-I*2 / sqrt(2 + sqrt(2))) == 3*I*pi / 8
    assert acsch(I*2 / sqrt(2 + sqrt(2))) == -3*I*pi / 8
    assert acsch(-I*sqrt(2 - 2/sqrt(5))) == 2*I*pi / 5
    assert acsch(I*sqrt(2 - 2/sqrt(5))) == -2*I*pi / 5
    assert acsch(-I*(sqrt(6) - sqrt(2))) == 5*I*pi / 12
    assert acsch(I*(sqrt(6) - sqrt(2))) == -5*I*pi / 12
    assert acsch(nan) is nan

    # properties
    # acsch(x) == asinh(1/x)
    assert acsch(-I*sqrt(2)) == asinh(I/sqrt(2))
    assert acsch(-I*2 / sqrt(3)) == asinh(I*sqrt(3) / 2)

    # acsch(x) == -I*asin(I/x)
    assert acsch(-I*sqrt(2)) == -I*asin(-1/sqrt(2))
    assert acsch(-I*2 / sqrt(3)) == -I*asin(-sqrt(3)/2)

    # csch(acsch(x)) / x == 1
    assert expand_mul(csch(acsch(-I*(sqrt(6) + sqrt(2)))) / (-I*(sqrt(6) + sqrt(2)))) == 1
    assert expand_mul(csch(acsch(I*(1 + sqrt(5)))) / (I*(1 + sqrt(5)))) == 1
    assert (csch(acsch(I*sqrt(2 - 2/sqrt(5)))) / (I*sqrt(2 - 2/sqrt(5)))).simplify() == 1
    assert (csch(acsch(-I*sqrt(2 - 2/sqrt(5)))) / (-I*sqrt(2 - 2/sqrt(5)))).simplify() == 1

    # numerical evaluation
    assert str(acsch(5*I+1).n(6)) == '0.0391819 - 0.193363*I'
    assert str(acsch(-5*I+1).n(6)) == '0.0391819 + 0.193363*I'


def test_acsch_infinities():
    assert acsch(oo) == 0
    assert acsch(-oo) == 0
    assert acsch(zoo) == 0


def test_acsch_leading_term():
    x = Symbol('x')
    assert acsch(1/x).as_leading_term(x) == x
    # Tests concerning boundary points lying on branch cuts
    assert acsch(x + I).as_leading_term(x) == -I*pi/2
    assert acsch(x - I).as_leading_term(x) == I*pi/2
    # Tests concerning internal points between branch cuts
    assert acsch(x).as_leading_term(x, cdir=1) == -log(x) + log(2)
    assert acsch(x).as_leading_term(x, cdir=-1) == log(x) - log(2) - I*pi
    assert acsch(x + I/2).as_leading_term(x, cdir=1) == -I*pi - acsch(I/2)
    assert acsch(x + I/2).as_leading_term(x, cdir=-1) == acsch(I/2)
    assert acsch(x - I/2).as_leading_term(x, cdir=1) == -acsch(I/2)
    assert acsch(x - I/2).as_leading_term(x, cdir=-1) == acsch(I/2) + I*pi
    # Tests concerning re(ndir) == 0
    assert acsch(I/2 + I*x - x**2).as_leading_term(x, cdir=1) == log(2 - sqrt(3)) - I*pi/2
    assert acsch(I/2 + I*x - x**2).as_leading_term(x, cdir=-1) == log(2 - sqrt(3)) - I*pi/2


def test_acsch_series():
    x = Symbol('x')
    assert acsch(x).series(x, 0, 9) == log(2) - log(x) + x**2/4 - 3*x**4/32 \
    + 5*x**6/96 - 35*x**8/1024 + O(x**9)
    t4 = acsch(x).taylor_term(4, x)
    assert t4 == -3*x**4/32
    assert acsch(x).taylor_term(6, x, t4, 0) == 5*x**6/96


def test_acsch_rewrite():
    x = Symbol('x')
    assert acsch(x).rewrite(log) == log(1/x + sqrt(1/x**2 + 1))
    assert acsch(x).rewrite(asinh) == asinh(1/x)
    assert acsch(x).rewrite(atanh) == (sqrt(-x**2)*(-sqrt(-(x**2 + 1)**2)
                                                    *atanh(sqrt(x**2 + 1))/(x**2 + 1)
                                                    + pi/2)/x)


def test_acsch_fdiff():
    x = Symbol('x')
    raises(ArgumentIndexError, lambda: acsch(x).fdiff(2))


def test_atanh():
    x = Symbol('x')

    #at specific points
    assert atanh(0) == 0
    assert atanh(I) == I*pi/4
    assert atanh(-I) == -I*pi/4
    assert atanh(1) is oo
    assert atanh(-1) is -oo
    assert atanh(nan) is nan

    # at infinites
    assert atanh(oo) == -I*pi/2
    assert atanh(-oo) == I*pi/2

    assert atanh(I*oo) == I*pi/2
    assert atanh(-I*oo) == -I*pi/2

    assert atanh(zoo) == I*AccumBounds(-pi/2, pi/2)

    #properties
    assert atanh(-x) == -atanh(x)

    assert atanh(I/sqrt(3)) == I*pi/6
    assert atanh(-I/sqrt(3)) == -I*pi/6
    assert atanh(I*sqrt(3)) == I*pi/3
    assert atanh(-I*sqrt(3)) == -I*pi/3
    assert atanh(I*(1 + sqrt(2))) == pi*I*Rational(3, 8)
    assert atanh(I*(sqrt(2) - 1)) == pi*I/8
    assert atanh(I*(1 - sqrt(2))) == -pi*I/8
    assert atanh(-I*(1 + sqrt(2))) == pi*I*Rational(-3, 8)
    assert atanh(I*sqrt(5 + 2*sqrt(5))) == I*pi*Rational(2, 5)
    assert atanh(-I*sqrt(5 + 2*sqrt(5))) == I*pi*Rational(-2, 5)
    assert atanh(I*(2 - sqrt(3))) == pi*I/12
    assert atanh(I*(sqrt(3) - 2)) == -pi*I/12
    assert atanh(oo) == -I*pi/2

    # Symmetry
    assert atanh(Rational(-1, 2)) == -atanh(S.Half)

    # inverse composition
    assert unchanged(atanh, tanh(Symbol('v1')))

    assert atanh(tanh(-5, evaluate=False)) == -5
    assert atanh(tanh(0, evaluate=False)) == 0
    assert atanh(tanh(7, evaluate=False)) == 7
    assert atanh(tanh(I, evaluate=False)) == I
    assert atanh(tanh(-I, evaluate=False)) == -I
    assert atanh(tanh(-11*I, evaluate=False)) == -11*I + 4*I*pi
    assert atanh(tanh(3 + I)) == 3 + I
    assert atanh(tanh(4 + 5*I)) == 4 - 2*I*pi + 5*I
    assert atanh(tanh(pi/2)) == pi/2
    assert atanh(tanh(pi)) == pi
    assert atanh(tanh(-3 + 7*I)) == -3 - 2*I*pi + 7*I
    assert atanh(tanh(9 - I*2/3)) == 9 - I*2/3
    assert atanh(tanh(-32 - 123*I)) == -32 - 123*I + 39*I*pi


def test_atanh_rewrite():
    x = Symbol('x')
    assert atanh(x).rewrite(log) == (log(1 + x) - log(1 - x)) / 2
    assert atanh(x).rewrite(asinh) == \
        pi*x/(2*sqrt(-x**2)) - sqrt(-x)*sqrt(1 - x**2)*sqrt(1/(x**2 - 1))*asinh(sqrt(1/(x**2 - 1)))/sqrt(x)


def test_atanh_leading_term():
    x = Symbol('x')
    assert atanh(x).as_leading_term(x) == x
    # Tests concerning boundary points lying on branch cuts
    assert atanh(x + 1).as_leading_term(x, cdir=1) == -log(x)/2 + log(2)/2 - I*pi/2
    assert atanh(x + 1).as_leading_term(x, cdir=-1) == -log(x)/2 + log(2)/2 + I*pi/2
    assert atanh(x - 1).as_leading_term(x, cdir=1) == log(x)/2 - log(2)/2
    assert atanh(x - 1).as_leading_term(x, cdir=-1) == log(x)/2 - log(2)/2
    assert atanh(1/x).as_leading_term(x, cdir=1) == -I*pi/2
    assert atanh(1/x).as_leading_term(x, cdir=-1) == I*pi/2
    # Tests concerning internal points between branch cuts
    assert atanh(I*x + 2).as_leading_term(x, cdir=1) == atanh(2) + I*pi
    assert atanh(-I*x + 2).as_leading_term(x, cdir=1) == atanh(2)
    assert atanh(I*x - 2).as_leading_term(x, cdir=1) == -atanh(2)
    assert atanh(-I*x - 2).as_leading_term(x, cdir=1) == -I*pi - atanh(2)
    # Tests concerning im(ndir) == 0
    assert atanh(-I*x**2 + x - 2).as_leading_term(x, cdir=1) == -log(3)/2 - I*pi/2
    assert atanh(-I*x**2 + x - 2).as_leading_term(x, cdir=-1) == -log(3)/2 - I*pi/2


def test_atanh_series():
    x = Symbol('x')
    assert atanh(x).series(x, 0, 10) == \
        x + x**3/3 + x**5/5 + x**7/7 + x**9/9 + O(x**10)


def test_atanh_fdiff():
    x = Symbol('x')
    raises(ArgumentIndexError, lambda: atanh(x).fdiff(2))


def test_acoth():
    x = Symbol('x')

    #at specific points
    assert acoth(0) == I*pi/2
    assert acoth(I) == -I*pi/4
    assert acoth(-I) == I*pi/4
    assert acoth(1) is oo
    assert acoth(-1) is -oo
    assert acoth(nan) is nan

    # at infinites
    assert acoth(oo) == 0
    assert acoth(-oo) == 0
    assert acoth(I*oo) == 0
    assert acoth(-I*oo) == 0
    assert acoth(zoo) == 0

    #properties
    assert acoth(-x) == -acoth(x)

    assert acoth(I/sqrt(3)) == -I*pi/3
    assert acoth(-I/sqrt(3)) == I*pi/3
    assert acoth(I*sqrt(3)) == -I*pi/6
    assert acoth(-I*sqrt(3)) == I*pi/6
    assert acoth(I*(1 + sqrt(2))) == -pi*I/8
    assert acoth(-I*(sqrt(2) + 1)) == pi*I/8
    assert acoth(I*(1 - sqrt(2))) == pi*I*Rational(3, 8)
    assert acoth(I*(sqrt(2) - 1)) == pi*I*Rational(-3, 8)
    assert acoth(I*sqrt(5 + 2*sqrt(5))) == -I*pi/10
    assert acoth(-I*sqrt(5 + 2*sqrt(5))) == I*pi/10
    assert acoth(I*(2 + sqrt(3))) == -pi*I/12
    assert acoth(-I*(2 + sqrt(3))) == pi*I/12
    assert acoth(I*(2 - sqrt(3))) == pi*I*Rational(-5, 12)
    assert acoth(I*(sqrt(3) - 2)) == pi*I*Rational(5, 12)

    # Symmetry
    assert acoth(Rational(-1, 2)) == -acoth(S.Half)


def test_acoth_rewrite():
    x = Symbol('x')
    assert acoth(x).rewrite(log) == (log(1 + 1/x) - log(1 - 1/x)) / 2
    assert acoth(x).rewrite(atanh) == atanh(1/x)
    assert acoth(x).rewrite(asinh) == \
        x*sqrt(x**(-2))*asinh(sqrt(1/(x**2 - 1))) + I*pi*(sqrt((x - 1)/x)*sqrt(x/(x - 1)) - sqrt(x/(x + 1))*sqrt(1 + 1/x))/2


def test_acoth_leading_term():
    x = Symbol('x')
    # Tests concerning boundary points lying on branch cuts
    assert acoth(x + 1).as_leading_term(x, cdir=1) == -log(x)/2 + log(2)/2
    assert acoth(x + 1).as_leading_term(x, cdir=-1) == -log(x)/2 + log(2)/2
    assert acoth(x - 1).as_leading_term(x, cdir=1) == log(x)/2 - log(2)/2 + I*pi/2
    assert acoth(x - 1).as_leading_term(x, cdir=-1) == log(x)/2 - log(2)/2 - I*pi/2
    # Tests concerning internal points between branch cuts
    assert acoth(x).as_leading_term(x, cdir=-1) == I*pi/2
    assert acoth(x).as_leading_term(x, cdir=1) == -I*pi/2
    assert acoth(I*x + 1/2).as_leading_term(x, cdir=1) == acoth(1/2)
    assert acoth(-I*x + 1/2).as_leading_term(x, cdir=1) == acoth(1/2) + I*pi
    assert acoth(I*x - 1/2).as_leading_term(x, cdir=1) == -I*pi - acoth(1/2)
    assert acoth(-I*x - 1/2).as_leading_term(x, cdir=1) == -acoth(1/2)
    # Tests concerning im(ndir) == 0
    assert acoth(-I*x**2 - x - S(1)/2).as_leading_term(x, cdir=1) == -log(3)/2 + I*pi/2
    assert acoth(-I*x**2 - x - S(1)/2).as_leading_term(x, cdir=-1) == -log(3)/2 + I*pi/2


def test_acoth_series():
    x = Symbol('x')
    assert acoth(x).series(x, 0, 10) == \
        -I*pi/2 + x + x**3/3 + x**5/5 + x**7/7 + x**9/9 + O(x**10)


def test_acoth_fdiff():
    x = Symbol('x')
    raises(ArgumentIndexError, lambda: acoth(x).fdiff(2))


def test_inverses():
    x = Symbol('x')
    assert sinh(x).inverse() == asinh
    raises(AttributeError, lambda: cosh(x).inverse())
    assert tanh(x).inverse() == atanh
    assert coth(x).inverse() == acoth
    assert asinh(x).inverse() == sinh
    assert acosh(x).inverse() == cosh
    assert atanh(x).inverse() == tanh
    assert acoth(x).inverse() == coth
    assert asech(x).inverse() == sech
    assert acsch(x).inverse() == csch


def test_leading_term():
    x = Symbol('x')
    assert cosh(x).as_leading_term(x) == 1
    assert coth(x).as_leading_term(x) == 1/x
    for func in [sinh, tanh]:
        assert func(x).as_leading_term(x) == x
<<<<<<< HEAD
    for func in [sinh, cosh, tanh, coth]:
        for arg in (1/x, S.Half):
            eq = func(arg)
=======
    for func in [sinh, cosh, tanh, coth, asinh, acosh, atanh, acoth]:
        for ar in (1/x, S.Half):
            eq = func(ar)
>>>>>>> 3c6e48ea
            assert eq.as_leading_term(x) == eq
    for func in [csch, sech]:
        eq = func(S.Half)
        assert eq.as_leading_term(x) == eq


def test_complex():
    a, b = symbols('a,b', real=True)
    z = a + b*I
    for func in [sinh, cosh, tanh, coth, sech, csch]:
        assert func(z).conjugate() == func(a - b*I)
    for deep in [True, False]:
        assert sinh(z).expand(
            complex=True, deep=deep) == sinh(a)*cos(b) + I*cosh(a)*sin(b)
        assert cosh(z).expand(
            complex=True, deep=deep) == cosh(a)*cos(b) + I*sinh(a)*sin(b)
        assert tanh(z).expand(complex=True, deep=deep) == sinh(a)*cosh(
            a)/(cos(b)**2 + sinh(a)**2) + I*sin(b)*cos(b)/(cos(b)**2 + sinh(a)**2)
        assert coth(z).expand(complex=True, deep=deep) == sinh(a)*cosh(
            a)/(sin(b)**2 + sinh(a)**2) - I*sin(b)*cos(b)/(sin(b)**2 + sinh(a)**2)
        assert csch(z).expand(complex=True, deep=deep) == cos(b) * sinh(a) / (sin(b)**2\
            *cosh(a)**2 + cos(b)**2 * sinh(a)**2) - I*sin(b) * cosh(a) / (sin(b)**2\
            *cosh(a)**2 + cos(b)**2 * sinh(a)**2)
        assert sech(z).expand(complex=True, deep=deep) == cos(b) * cosh(a) / (sin(b)**2\
            *sinh(a)**2 + cos(b)**2 * cosh(a)**2) - I*sin(b) * sinh(a) / (sin(b)**2\
            *sinh(a)**2 + cos(b)**2 * cosh(a)**2)


def test_complex_2899():
    a, b = symbols('a,b', real=True)
    for deep in [True, False]:
        for func in [sinh, cosh, tanh, coth]:
            assert func(a).expand(complex=True, deep=deep) == func(a)


def test_simplifications():
    x = Symbol('x')
    assert sinh(asinh(x)) == x
    assert sinh(acosh(x)) == sqrt(x - 1) * sqrt(x + 1)
    assert sinh(atanh(x)) == x/sqrt(1 - x**2)
    assert sinh(acoth(x)) == 1/(sqrt(x - 1) * sqrt(x + 1))

    assert cosh(asinh(x)) == sqrt(1 + x**2)
    assert cosh(acosh(x)) == x
    assert cosh(atanh(x)) == 1/sqrt(1 - x**2)
    assert cosh(acoth(x)) == x/(sqrt(x - 1) * sqrt(x + 1))

    assert tanh(asinh(x)) == x/sqrt(1 + x**2)
    assert tanh(acosh(x)) == sqrt(x - 1) * sqrt(x + 1) / x
    assert tanh(atanh(x)) == x
    assert tanh(acoth(x)) == 1/x

    assert coth(asinh(x)) == sqrt(1 + x**2)/x
    assert coth(acosh(x)) == x/(sqrt(x - 1) * sqrt(x + 1))
    assert coth(atanh(x)) == 1/x
    assert coth(acoth(x)) == x

    assert csch(asinh(x)) == 1/x
    assert csch(acosh(x)) == 1/(sqrt(x - 1) * sqrt(x + 1))
    assert csch(atanh(x)) == sqrt(1 - x**2)/x
    assert csch(acoth(x)) == sqrt(x - 1) * sqrt(x + 1)

    assert sech(asinh(x)) == 1/sqrt(1 + x**2)
    assert sech(acosh(x)) == 1/x
    assert sech(atanh(x)) == sqrt(1 - x**2)
    assert sech(acoth(x)) == sqrt(x - 1) * sqrt(x + 1)/x


def test_issue_4136():
    assert cosh(asinh(Integer(3)/2)) == sqrt(Integer(13)/4)


def test_sinh_rewrite():
    x = Symbol('x')
    assert sinh(x).rewrite(exp) == (exp(x) - exp(-x))/2 \
        == sinh(x).rewrite('tractable')
    assert sinh(x).rewrite(cosh) == -I*cosh(x + I*pi/2)
    tanh_half = tanh(S.Half*x)
    assert sinh(x).rewrite(tanh) == 2*tanh_half/(1 - tanh_half**2)
    coth_half = coth(S.Half*x)
    assert sinh(x).rewrite(coth) == 2*coth_half/(coth_half**2 - 1)


def test_cosh_rewrite():
    x = Symbol('x')
    assert cosh(x).rewrite(exp) == (exp(x) + exp(-x))/2 \
        == cosh(x).rewrite('tractable')
    assert cosh(x).rewrite(sinh) == -I*sinh(x + I*pi/2)
    tanh_half = tanh(S.Half*x)**2
    assert cosh(x).rewrite(tanh) == (1 + tanh_half)/(1 - tanh_half)
    coth_half = coth(S.Half*x)**2
    assert cosh(x).rewrite(coth) == (coth_half + 1)/(coth_half - 1)


def test_tanh_rewrite():
    x = Symbol('x')
    assert tanh(x).rewrite(exp) == (exp(x) - exp(-x))/(exp(x) + exp(-x)) \
        == tanh(x).rewrite('tractable')
    assert tanh(x).rewrite(sinh) == I*sinh(x)/sinh(I*pi/2 - x)
    assert tanh(x).rewrite(cosh) == I*cosh(I*pi/2 - x)/cosh(x)
    assert tanh(x).rewrite(coth) == 1/coth(x)


def test_coth_rewrite():
    x = Symbol('x')
    assert coth(x).rewrite(exp) == (exp(x) + exp(-x))/(exp(x) - exp(-x)) \
        == coth(x).rewrite('tractable')
    assert coth(x).rewrite(sinh) == -I*sinh(I*pi/2 - x)/sinh(x)
    assert coth(x).rewrite(cosh) == -I*cosh(x)/cosh(I*pi/2 - x)
    assert coth(x).rewrite(tanh) == 1/tanh(x)


def test_csch_rewrite():
    x = Symbol('x')
    assert csch(x).rewrite(exp) == 1 / (exp(x)/2 - exp(-x)/2) \
        == csch(x).rewrite('tractable')
    assert csch(x).rewrite(cosh) == I/cosh(x + I*pi/2)
    tanh_half = tanh(S.Half*x)
    assert csch(x).rewrite(tanh) == (1 - tanh_half**2)/(2*tanh_half)
    coth_half = coth(S.Half*x)
    assert csch(x).rewrite(coth) == (coth_half**2 - 1)/(2*coth_half)


def test_sech_rewrite():
    x = Symbol('x')
    assert sech(x).rewrite(exp) == 1 / (exp(x)/2 + exp(-x)/2) \
        == sech(x).rewrite('tractable')
    assert sech(x).rewrite(sinh) == I/sinh(x + I*pi/2)
    tanh_half = tanh(S.Half*x)**2
    assert sech(x).rewrite(tanh) == (1 - tanh_half)/(1 + tanh_half)
    coth_half = coth(S.Half*x)**2
    assert sech(x).rewrite(coth) == (coth_half - 1)/(coth_half + 1)


def test_derivs():
    x = Symbol('x')
    assert coth(x).diff(x) == -sinh(x)**(-2)
    assert sinh(x).diff(x) == cosh(x)
    assert cosh(x).diff(x) == sinh(x)
    assert tanh(x).diff(x) == -tanh(x)**2 + 1
    assert csch(x).diff(x) == -coth(x)*csch(x)
    assert sech(x).diff(x) == -tanh(x)*sech(x)
    assert acoth(x).diff(x) == 1/(-x**2 + 1)
    assert asinh(x).diff(x) == 1/sqrt(x**2 + 1)
    assert acosh(x).diff(x) == 1/(sqrt(x - 1)*sqrt(x + 1))
    assert acosh(x).diff(x) == acosh(x).rewrite(log).diff(x).together()
    assert atanh(x).diff(x) == 1/(-x**2 + 1)
    assert asech(x).diff(x) == -1/(x*sqrt(1 - x**2))
    assert acsch(x).diff(x) == -1/(x**2*sqrt(1 + x**(-2)))


def test_sinh_expansion():
    x, y = symbols('x,y')
    assert sinh(x+y).expand(trig=True) == sinh(x)*cosh(y) + cosh(x)*sinh(y)
    assert sinh(2*x).expand(trig=True) == 2*sinh(x)*cosh(x)
    assert sinh(3*x).expand(trig=True).expand() == \
        sinh(x)**3 + 3*sinh(x)*cosh(x)**2


def test_cosh_expansion():
    x, y = symbols('x,y')
    assert cosh(x+y).expand(trig=True) == cosh(x)*cosh(y) + sinh(x)*sinh(y)
    assert cosh(2*x).expand(trig=True) == cosh(x)**2 + sinh(x)**2
    assert cosh(3*x).expand(trig=True).expand() == \
        3*sinh(x)**2*cosh(x) + cosh(x)**3

def test_cosh_positive():
    # See issue 11721
    # cosh(x) is positive for real values of x
    k = symbols('k', real=True)
    n = symbols('n', integer=True)

    assert cosh(k, evaluate=False).is_positive is True
    assert cosh(k + 2*n*pi*I, evaluate=False).is_positive is True
    assert cosh(I*pi/4, evaluate=False).is_positive is True
    assert cosh(3*I*pi/4, evaluate=False).is_positive is False

def test_cosh_nonnegative():
    k = symbols('k', real=True)
    n = symbols('n', integer=True)

    assert cosh(k, evaluate=False).is_nonnegative is True
    assert cosh(k + 2*n*pi*I, evaluate=False).is_nonnegative is True
    assert cosh(I*pi/4, evaluate=False).is_nonnegative is True
    assert cosh(3*I*pi/4, evaluate=False).is_nonnegative is False
    assert cosh(S.Zero, evaluate=False).is_nonnegative is True

def test_real_assumptions():
    z = Symbol('z', real=False)
    assert sinh(z).is_real is None
    assert cosh(z).is_real is None
    assert tanh(z).is_real is None
    assert sech(z).is_real is None
    assert csch(z).is_real is None
    assert coth(z).is_real is None

def test_sign_assumptions():
    p = Symbol('p', positive=True)
    n = Symbol('n', negative=True)
    assert sinh(n).is_negative is True
    assert sinh(p).is_positive is True
    assert cosh(n).is_positive is True
    assert cosh(p).is_positive is True
    assert tanh(n).is_negative is True
    assert tanh(p).is_positive is True
    assert csch(n).is_negative is True
    assert csch(p).is_positive is True
    assert sech(n).is_positive is True
    assert sech(p).is_positive is True
    assert coth(n).is_negative is True
    assert coth(p).is_positive is True<|MERGE_RESOLUTION|>--- conflicted
+++ resolved
@@ -1104,15 +1104,9 @@
     assert coth(x).as_leading_term(x) == 1/x
     for func in [sinh, tanh]:
         assert func(x).as_leading_term(x) == x
-<<<<<<< HEAD
     for func in [sinh, cosh, tanh, coth]:
-        for arg in (1/x, S.Half):
-            eq = func(arg)
-=======
-    for func in [sinh, cosh, tanh, coth, asinh, acosh, atanh, acoth]:
         for ar in (1/x, S.Half):
             eq = func(ar)
->>>>>>> 3c6e48ea
             assert eq.as_leading_term(x) == eq
     for func in [csch, sech]:
         eq = func(S.Half)
