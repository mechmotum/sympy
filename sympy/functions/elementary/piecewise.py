from sympy.core import S, Function, diff, Tuple, Dummy
from sympy.core.basic import Basic, as_Basic
from sympy.core.numbers import Rational, NumberSymbol
from sympy.core.parameters import global_parameters
from sympy.core.relational import (Lt, Gt, Eq, Ne, Relational,
    _canonical, _canonical_coeff)
from sympy.functions.elementary.miscellaneous import Max, Min
from sympy.logic.boolalg import (And, Boolean, distribute_and_over_or, Not,
    true, false, Or, ITE, simplify_logic, to_cnf, distribute_or_over_and)
from sympy.utilities.iterables import uniq, ordered, sift, common_prefix
from sympy.utilities.misc import filldedent, func_name

from itertools import product

Undefined = S.NaN  # Piecewise()

class ExprCondPair(Tuple):
    """Represents an expression, condition pair."""

    def __new__(cls, expr, cond):
        expr = as_Basic(expr)
        if cond == True:
            return Tuple.__new__(cls, expr, true)
        elif cond == False:
            return Tuple.__new__(cls, expr, false)
        elif isinstance(cond, Basic) and cond.has(Piecewise):
            cond = piecewise_fold(cond)
            if isinstance(cond, Piecewise):
                cond = cond.rewrite(ITE)

        if not isinstance(cond, Boolean):
            raise TypeError(filldedent('''
                Second argument must be a Boolean,
                not `%s`''' % func_name(cond)))
        return Tuple.__new__(cls, expr, cond)

    @property
    def expr(self):
        """
        Returns the expression of this pair.
        """
        return self.args[0]

    @property
    def cond(self):
        """
        Returns the condition of this pair.
        """
        return self.args[1]

    @property
    def is_commutative(self):
        return self.expr.is_commutative

    def __iter__(self):
        yield self.expr
        yield self.cond

    def _eval_simplify(self, **kwargs):
        return self.func(*[a.simplify(**kwargs) for a in self.args])

class Piecewise(Function):
    """
    Represents a piecewise function.

    Usage:

      Piecewise( (expr,cond), (expr,cond), ... )
        - Each argument is a 2-tuple defining an expression and condition
        - The conds are evaluated in turn returning the first that is True.
          If any of the evaluated conds are not explicitly False,
          e.g. ``x < 1``, the function is returned in symbolic form.
        - If the function is evaluated at a place where all conditions are False,
          nan will be returned.
        - Pairs where the cond is explicitly False, will be removed and no pair
          appearing after a True condition will ever be retained. If a single
          pair with a True condition remains, it will be returned, even when
          evaluation is False.

    Examples
    ========

    >>> from sympy import Piecewise, log, piecewise_fold
    >>> from sympy.abc import x, y
    >>> f = x**2
    >>> g = log(x)
    >>> p = Piecewise((0, x < -1), (f, x <= 1), (g, True))
    >>> p.subs(x,1)
    1
    >>> p.subs(x,5)
    log(5)

    Booleans can contain Piecewise elements:

    >>> cond = (x < y).subs(x, Piecewise((2, x < 0), (3, True))); cond
    Piecewise((2, x < 0), (3, True)) < y

    The folded version of this results in a Piecewise whose
    expressions are Booleans:

    >>> folded_cond = piecewise_fold(cond); folded_cond
    Piecewise((2 < y, x < 0), (3 < y, True))

    When a Boolean containing Piecewise (like cond) or a Piecewise
    with Boolean expressions (like folded_cond) is used as a condition,
    it is converted to an equivalent ITE object:

    >>> Piecewise((1, folded_cond))
    Piecewise((1, ITE(x < 0, y > 2, y > 3)))

    When a condition is an ITE, it will be converted to a simplified
    Boolean expression:

    >>> piecewise_fold(_)
    Piecewise((1, ((x >= 0) | (y > 2)) & ((y > 3) | (x < 0))))

    See Also
    ========
    piecewise_fold, ITE
    """

    nargs = None
    is_Piecewise = True

    def __new__(cls, *args, **options):
        if len(args) == 0:
            raise TypeError("At least one (expr, cond) pair expected.")
        # (Try to) sympify args first
        newargs = []
        for ec in args:
            # ec could be a ExprCondPair or a tuple
            pair = ExprCondPair(*getattr(ec, 'args', ec))
            cond = pair.cond
            if cond is false:
                continue
            newargs.append(pair)
            if cond is true:
                break

        eval = options.pop('evaluate', global_parameters.evaluate)
        if eval:
            r = cls.eval(*newargs)
            if r is not None:
                return r
        elif len(newargs) == 1 and newargs[0].cond == True:
            return newargs[0].expr

        return Basic.__new__(cls, *newargs, **options)

    @classmethod
    def eval(cls, *_args):
        """Either return a modified version of the args or, if no
        modifications were made, return None.

        Modifications that are made here:
        1) relationals are made canonical
        2) any False conditions are dropped
        3) any repeat of a previous condition is ignored
        3) any args past one with a true condition are dropped

        If there are no args left, nan will be returned.
        If there is a single arg with a True condition, its
        corresponding expression will be returned.

        EXAMPLES
        ========

        >>> from sympy import Piecewise
        >>> from sympy.abc import x
        >>> cond = -x < -1
        >>> args = [(1, cond), (4, cond), (3, False), (2, True), (5, x < 1)]
        >>> Piecewise(*args, evaluate=False)
        Piecewise((1, -x < -1), (4, -x < -1), (2, True))
        >>> Piecewise(*args)
        Piecewise((1, x > 1), (2, True))
        """
        if not _args:
            return Undefined

        if len(_args) == 1 and _args[0][-1] == True:
            return _args[0][0]

        newargs = []  # the unevaluated conditions
        current_cond = set()  # the conditions up to a given e, c pair
        for expr, cond in _args:
            cond = cond.replace(
                lambda _: _.is_Relational, _canonical_coeff)
            # Check here if expr is a Piecewise and collapse if one of
            # the conds in expr matches cond. This allows the collapsing
            # of Piecewise((Piecewise((x,x<0)),x<0)) to Piecewise((x,x<0)).
            # This is important when using piecewise_fold to simplify
            # multiple Piecewise instances having the same conds.
            # Eventually, this code should be able to collapse Piecewise's
            # having different intervals, but this will probably require
            # using the new assumptions.
            if isinstance(expr, Piecewise):
                unmatching = []
                for i, (e, c) in enumerate(expr.args):
                    if c in current_cond:
                        # this would already have triggered
                        continue
                    if c == cond:
                        if c != True:
                            # nothing past this condition will ever
                            # trigger and only those args before this
                            # that didn't match a previous condition
                            # could possibly trigger
                            if unmatching:
                                expr = Piecewise(*(
                                    unmatching + [(e, c)]))
                            else:
                                expr = e
                        break
                    else:
                        unmatching.append((e, c))

            # check for condition repeats
            got = False
            # -- if an And contains a condition that was
            #    already encountered, then the And will be
            #    False: if the previous condition was False
            #    then the And will be False and if the previous
            #    condition is True then then we wouldn't get to
            #    this point. In either case, we can skip this condition.
            for i in ([cond] +
                    (list(cond.args) if isinstance(cond, And) else
                    [])):
                if i in current_cond:
                    got = True
                    break
            if got:
                continue

            # -- if not(c) is already in current_cond then c is
            #    a redundant condition in an And. This does not
            #    apply to Or, however: (e1, c), (e2, Or(~c, d))
            #    is not (e1, c), (e2, d) because if c and d are
            #    both False this would give no results when the
            #    true answer should be (e2, True)
            if isinstance(cond, And):
                nonredundant = []
                for c in cond.args:
                    if isinstance(c, Relational):
                        if c.negated.canonical in current_cond:
                            continue
                        # if a strict inequality appears after
                        # a non-strict one, then the condition is
                        # redundant
                        if isinstance(c, (Lt, Gt)) and (
                                c.weak in current_cond):
                            cond = False
                            break
                    nonredundant.append(c)
                else:
                    cond = cond.func(*nonredundant)
            elif isinstance(cond, Relational):
                if cond.negated.canonical in current_cond:
                    cond = S.true

            current_cond.add(cond)

            # collect successive e,c pairs when exprs or cond match
            if newargs:
                if newargs[-1].expr == expr:
                    orcond = Or(cond, newargs[-1].cond)
                    if isinstance(orcond, (And, Or)):
                        orcond = distribute_and_over_or(orcond)
                    newargs[-1] = ExprCondPair(expr, orcond)
                    continue
                elif newargs[-1].cond == cond:
                    newargs[-1] = ExprCondPair(expr, cond)
                    continue

            newargs.append(ExprCondPair(expr, cond))

        # some conditions may have been redundant
        missing = len(newargs) != len(_args)
        # some conditions may have changed
        same = all(a == b for a, b in zip(newargs, _args))
        # if either change happened we return the expr with the
        # updated args
        if not newargs:
            raise ValueError(filldedent('''
                There are no conditions (or none that
                are not trivially false) to define an
                expression.'''))
        if missing or not same:
            return cls(*newargs)

    def doit(self, **hints):
        """
        Evaluate this piecewise function.
        """
        newargs = []
        for e, c in self.args:
            if hints.get('deep', True):
                if isinstance(e, Basic):
                    newe = e.doit(**hints)
                    if newe != self:
                        e = newe
                if isinstance(c, Basic):
                    c = c.doit(**hints)
            newargs.append((e, c))
        return self.func(*newargs)

    def _eval_simplify(self, **kwargs):
        return piecewise_simplify(self, **kwargs)

    def _eval_as_leading_term(self, x, logx=None, cdir=0):
        for e, c in self.args:
            if c == True or c.subs(x, 0) == True:
                return e.as_leading_term(x)

    def _eval_adjoint(self):
        return self.func(*[(e.adjoint(), c) for e, c in self.args])

    def _eval_conjugate(self):
        return self.func(*[(e.conjugate(), c) for e, c in self.args])

    def _eval_derivative(self, x):
        return self.func(*[(diff(e, x), c) for e, c in self.args])

    def _eval_evalf(self, prec):
        return self.func(*[(e._evalf(prec), c) for e, c in self.args])

    def piecewise_integrate(self, x, **kwargs):
        """Return the Piecewise with each expression being
        replaced with its antiderivative. To obtain a continuous
        antiderivative, use the `integrate` function or method.

        Examples
        ========

        >>> from sympy import Piecewise
        >>> from sympy.abc import x
        >>> p = Piecewise((0, x < 0), (1, x < 1), (2, True))
        >>> p.piecewise_integrate(x)
        Piecewise((0, x < 0), (x, x < 1), (2*x, True))

        Note that this does not give a continuous function, e.g.
        at x = 1 the 3rd condition applies and the antiderivative
        there is 2*x so the value of the antiderivative is 2:

        >>> anti = _
        >>> anti.subs(x, 1)
        2

        The continuous derivative accounts for the integral *up to*
        the point of interest, however:

        >>> p.integrate(x)
        Piecewise((0, x < 0), (x, x < 1), (2*x - 1, True))
        >>> _.subs(x, 1)
        1

        See Also
        ========
        Piecewise._eval_integral
        """
        from sympy.integrals import integrate
        return self.func(*[(integrate(e, x, **kwargs), c) for e, c in self.args])

    def _handle_irel(self, x, handler):
        """Return either None (if the conditions of self depend only on x) else
        a Piecewise expression whose expressions (handled by the handler that
        was passed) are paired with the governing x-independent relationals,
        e.g. Piecewise((A, a(x) & b(y)), (B, c(x) | c(y)) ->
        Piecewise(
            (handler(Piecewise((A, a(x) & True), (B, c(x) | True)), b(y) & c(y)),
            (handler(Piecewise((A, a(x) & True), (B, c(x) | False)), b(y)),
            (handler(Piecewise((A, a(x) & False), (B, c(x) | True)), c(y)),
            (handler(Piecewise((A, a(x) & False), (B, c(x) | False)), True))
        """
        # identify governing relationals
        rel = self.atoms(Relational)
        irel = list(ordered([r for r in rel if x not in r.free_symbols
            and r not in (S.true, S.false)]))
        if irel:
            args = {}
            exprinorder = []
            for truth in product((1, 0), repeat=len(irel)):
                reps = dict(zip(irel, truth))
                # only store the true conditions since the false are implied
                # when they appear lower in the Piecewise args
                if 1 not in truth:
                    cond = None  # flag this one so it doesn't get combined
                else:
                    andargs = Tuple(*[i for i in reps if reps[i]])
                    free = list(andargs.free_symbols)
                    if len(free) == 1:
                        from sympy.solvers.inequalities import (
                            reduce_inequalities, _solve_inequality)
                        try:
                            t = reduce_inequalities(andargs, free[0])
                            # ValueError when there are potentially
                            # nonvanishing imaginary parts
                        except (ValueError, NotImplementedError):
                            # at least isolate free symbol on left
                            t = And(*[_solve_inequality(
                                a, free[0], linear=True)
                                for a in andargs])
                    else:
                        t = And(*andargs)
                    if t is S.false:
                        continue  # an impossible combination
                    cond = t
                expr = handler(self.xreplace(reps))
                if isinstance(expr, self.func) and len(expr.args) == 1:
                    expr, econd = expr.args[0]
                    cond = And(econd, True if cond is None else cond)
                # the ec pairs are being collected since all possibilities
                # are being enumerated, but don't put the last one in since
                # its expr might match a previous expression and it
                # must appear last in the args
                if cond is not None:
                    args.setdefault(expr, []).append(cond)
                    # but since we only store the true conditions we must maintain
                    # the order so that the expression with the most true values
                    # comes first
                    exprinorder.append(expr)
            # convert collected conditions as args of Or
            for k in args:
                args[k] = Or(*args[k])
            # take them in the order obtained
            args = [(e, args[e]) for e in uniq(exprinorder)]
            # add in the last arg
            args.append((expr, True))
            return Piecewise(*args)

    def _eval_integral(self, x, _first=True, **kwargs):
        """Return the indefinite integral of the
        Piecewise such that subsequent substitution of x with a
        value will give the value of the integral (not including
        the constant of integration) up to that point. To only
        integrate the individual parts of Piecewise, use the
        `piecewise_integrate` method.

        Examples
        ========

        >>> from sympy import Piecewise
        >>> from sympy.abc import x
        >>> p = Piecewise((0, x < 0), (1, x < 1), (2, True))
        >>> p.integrate(x)
        Piecewise((0, x < 0), (x, x < 1), (2*x - 1, True))
        >>> p.piecewise_integrate(x)
        Piecewise((0, x < 0), (x, x < 1), (2*x, True))

        See Also
        ========
        Piecewise.piecewise_integrate
        """
        from sympy.integrals.integrals import integrate

        if _first:
            def handler(ipw):
                if isinstance(ipw, self.func):
                    return ipw._eval_integral(x, _first=False, **kwargs)
                else:
                    return ipw.integrate(x, **kwargs)
            irv = self._handle_irel(x, handler)
            if irv is not None:
                return irv

        # handle a Piecewise from -oo to oo with and no x-independent relationals
        # -----------------------------------------------------------------------
<<<<<<< HEAD
        try:
            abei = self._intervals(x)
        except NotImplementedError:
            from sympy.integrals.integrals import Integral
=======
        ok, abei = self._intervals(x)
        if not ok:
            from sympy import Integral
>>>>>>> 42824339
            return Integral(self, x)  # unevaluated

        pieces = [(a, b) for a, b, _, _ in abei]
        oo = S.Infinity
        done = [(-oo, oo, -1)]
        for k, p in enumerate(pieces):
            if p == (-oo, oo):
                # all undone intervals will get this key
                for j, (a, b, i) in enumerate(done):
                    if i == -1:
                        done[j] = a, b, k
                break  # nothing else to consider
            N = len(done) - 1
            for j, (a, b, i) in enumerate(reversed(done)):
                if i == -1:
                    j = N - j
                    done[j: j + 1] = _clip(p, (a, b), k)
        done = [(a, b, i) for a, b, i in done if a != b]

        # append an arg if there is a hole so a reference to
        # argument -1 will give Undefined
        if any(i == -1 for (a, b, i) in done):
            abei.append((-oo, oo, Undefined, -1))

        # return the sum of the intervals
        args = []
        sum = None
        for a, b, i in done:
            anti = integrate(abei[i][-2], x, **kwargs)
            if sum is None:
                sum = anti
            else:
                sum = sum.subs(x, a)
                if sum == Undefined:
                    sum = 0
                sum += anti._eval_interval(x, a, x)
            # see if we know whether b is contained in original
            # condition
            if b is S.Infinity:
                cond = True
            elif self.args[abei[i][-1]].cond.subs(x, b) == False:
                cond = (x < b)
            else:
                cond = (x <= b)
            args.append((sum, cond))
        return Piecewise(*args)

    def _eval_interval(self, sym, a, b, _first=True):
        """Evaluates the function along the sym in a given interval [a, b]"""
        # FIXME: Currently complex intervals are not supported.  A possible
        # replacement algorithm, discussed in issue 5227, can be found in the
        # following papers;
        #     http://portal.acm.org/citation.cfm?id=281649
        #     http://citeseerx.ist.psu.edu/viewdoc/download?doi=10.1.1.70.4127&rep=rep1&type=pdf

        if a is None or b is None:
            # In this case, it is just simple substitution
            return super()._eval_interval(sym, a, b)
        else:
            x, lo, hi = map(as_Basic, (sym, a, b))

        if _first:  # get only x-dependent relationals
            def handler(ipw):
                if isinstance(ipw, self.func):
                    return ipw._eval_interval(x, lo, hi, _first=None)
                else:
                    return ipw._eval_interval(x, lo, hi)
            irv = self._handle_irel(x, handler)
            if irv is not None:
                return irv

            if (lo < hi) is S.false or (
                    lo is S.Infinity or hi is S.NegativeInfinity):
                rv = self._eval_interval(x, hi, lo, _first=False)
                if isinstance(rv, Piecewise):
                    rv = Piecewise(*[(-e, c) for e, c in rv.args])
                else:
                    rv = -rv
                return rv

            if (lo < hi) is S.true or (
                    hi is S.Infinity or lo is S.NegativeInfinity):
                pass
            else:
                _a = Dummy('lo')
                _b = Dummy('hi')
                a = lo if lo.is_comparable else _a
                b = hi if hi.is_comparable else _b
                pos = self._eval_interval(x, a, b, _first=False)
                if a == _a and b == _b:
                    # it's purely symbolic so just swap lo and hi and
                    # change the sign to get the value for when lo > hi
                    neg, pos = (-pos.xreplace({_a: hi, _b: lo}),
                        pos.xreplace({_a: lo, _b: hi}))
                else:
                    # at least one of the bounds was comparable, so allow
                    # _eval_interval to use that information when computing
                    # the interval with lo and hi reversed
                    neg, pos = (-self._eval_interval(x, hi, lo, _first=False),
                        pos.xreplace({_a: lo, _b: hi}))

                # allow simplification based on ordering of lo and hi
                p = Dummy('', positive=True)
                if lo.is_Symbol:
                    pos = pos.xreplace({lo: hi - p}).xreplace({p: hi - lo})
                    neg = neg.xreplace({lo: hi + p}).xreplace({p: lo - hi})
                elif hi.is_Symbol:
                    pos = pos.xreplace({hi: lo + p}).xreplace({p: hi - lo})
                    neg = neg.xreplace({hi: lo - p}).xreplace({p: lo - hi})
                # evaluate limits that may have unevaluate Min/Max
                touch = lambda _: _.replace(
                    lambda x: isinstance(x, (Min, Max)),
                    lambda x: x.func(*x.args))
                neg = touch(neg)
                pos = touch(pos)
                # assemble return expression; make the first condition be Lt
                # b/c then the first expression will look the same whether
                # the lo or hi limit is symbolic
                if a == _a:  # the lower limit was symbolic
                    rv = Piecewise(
                        (pos,
                            lo < hi),
                        (neg,
                            True))
                else:
                    rv = Piecewise(
                        (neg,
                            hi < lo),
                        (pos,
                            True))

                if rv == Undefined:
                    raise ValueError("Can't integrate across undefined region.")
                if any(isinstance(i, Piecewise) for i in (pos, neg)):
                    rv = piecewise_fold(rv)
                return rv

        # handle a Piecewise with lo <= hi and no x-independent relationals
        # -----------------------------------------------------------------
<<<<<<< HEAD
        try:
            abei = self._intervals(x)
        except NotImplementedError:
            from sympy.integrals.integrals import Integral
=======
        ok, abei = self._intervals(x)
        if not ok:
            from sympy import Integral
>>>>>>> 42824339
            # not being able to do the interval of f(x) can
            # be stated as not being able to do the integral
            # of f'(x) over the same range
            return Integral(self.diff(x), (x, lo, hi))  # unevaluated

        pieces = [(a, b) for a, b, _, _ in abei]
        done = [(lo, hi, -1)]
        oo = S.Infinity
        for k, p in enumerate(pieces):
            if p[:2] == (-oo, oo):
                # all undone intervals will get this key
                for j, (a, b, i) in enumerate(done):
                    if i == -1:
                        done[j] = a, b, k
                break  # nothing else to consider
            N = len(done) - 1
            for j, (a, b, i) in enumerate(reversed(done)):
                if i == -1:
                    j = N - j
                    done[j: j + 1] = _clip(p, (a, b), k)
        done = [(a, b, i) for a, b, i in done if a != b]

        # return the sum of the intervals
        sum = S.Zero
        upto = None
        for a, b, i in done:
            if i == -1:
                if upto is None:
                    return Undefined
                # TODO simplify hi <= upto
                return Piecewise((sum, hi <= upto), (Undefined, True))
            sum += abei[i][-2]._eval_interval(x, a, b)
            upto = b
        return sum

    def _intervals(self, sym, err_on_Eq=False):
        """Return a bool and a message (when bool is False), else a
        list of unique tuples, (a, b, e, i), where a and b
        are the lower and upper bounds in which the expression e of
        argument i in self is defined and a < b (when involving
        numbers) or a <= b when involving symbols.

        If there are any relationals not involving sym, or any
        relational cannot be solved for sym, the bool will be False
        a message be given as the second return value. The calling
        routine should have removed such relationals before calling
        this routine.

        The evaluated conditions will be returned as ranges.
        Discontinuous ranges will be returned separately with
        identical expressions. The first condition that evaluates to
        True will be returned as the last tuple with a, b = -oo, oo.
        """
        from sympy.solvers.inequalities import _solve_inequality

        assert isinstance(self, Piecewise)

        def nonsymfail(cond):
            return False, filldedent('''
                A condition not involving
                %s appeared: %s''' % (sym, cond))

        def _solve_relational(r):
            if sym not in r.free_symbols:
                return nonsymfail(r)
            try:
                rv = _solve_inequality(r, sym)
            except NotImplementedError:
                return False, 'Unable to solve relational %s for %s.' % (r, sym)
            if isinstance(rv, Relational):
                free = rv.args[1].free_symbols
                if rv.args[0] != sym or sym in free:
                    return False, 'Unable to solve relational %s for %s.' % (r, sym)
                if rv.rel_op == '==':
                    # this equality has been affirmed to have the form
                    # Eq(sym, rhs) where rhs is sym-free; it represents
                    # a zero-width interval which will be ignored
                    # whether it is an isolated condition or contained
                    # within an And or an Or
                    rv = S.false
                elif rv.rel_op == '!=':
                    try:
                        rv = Or(sym < rv.rhs, sym > rv.rhs)
                    except TypeError:
                        # e.g. x != I ==> all real x satisfy
                        rv = S.true
            elif rv == (S.NegativeInfinity < sym) & (sym < S.Infinity):
                rv = S.true
            return True, rv

        args = list(self.args)
        # make self canonical wrt Relationals
        keys = self.atoms(Relational)
        reps = {}
        for r in keys:
            ok, s = _solve_relational(r)
            if ok != True:
                return False, ok
            reps[r] = s
        # process args individually so if any evaluate, their position
        # in the original Piecewise will be known
        args = [i.xreplace(reps) for i in self.args]

        # precondition args
        expr_cond = []
        default = idefault = None
        for i, (expr, cond) in enumerate(args):
            if cond is S.false:
                continue
            if cond is S.true:
                default = expr
                idefault = i
                break
            if isinstance(cond, Eq):
                # unanticipated condition, but it is here in case a
                # replacement caused an Eq to appear
                if err_on_Eq:
                    return False, 'encountered Eq condition: %s' % cond
                continue  # zero width interval

            cond = to_cnf(cond)
            if isinstance(cond, And):
                cond = distribute_or_over_and(cond)

            if isinstance(cond, Or):
                expr_cond.extend(
                    [(i, expr, o) for o in cond.args
                    if not isinstance(o, Eq)])
            elif cond is not S.false:
                expr_cond.append((i, expr, cond))
            elif cond is S.true:
                default = expr
                idefault = i
                break

        # determine intervals represented by conditions
        int_expr = []
        for iarg, expr, cond in expr_cond:
            if isinstance(cond, And):
                lower = S.NegativeInfinity
                upper = S.Infinity
                exclude = []
                for cond2 in cond.args:
                    if not isinstance(cond2, Relational):
                        return False, 'expecting only Relationals'
                    if isinstance(cond2, Eq):
                        lower = upper  # ignore
                        if err_on_Eq:
                            return False, 'encountered secondary Eq condition'
                        break
                    elif isinstance(cond2, Ne):
                        l, r = cond2.args
                        if l == sym:
                            exclude.append(r)
                        elif r == sym:
                            exclude.append(l)
                        else:
                            return nonsymfail(cond2)
                        continue
                    elif cond2.lts == sym:
                        upper = Min(cond2.gts, upper)
                    elif cond2.gts == sym:
                        lower = Max(cond2.lts, lower)
                    else:
                        return nonsymfail(cond2)  # should never get here
                if exclude:
                    exclude = list(ordered(exclude))
                    newcond = []
                    for i, e in enumerate(exclude):
                        if e < lower == True or e > upper == True:
                            continue
                        if not newcond:
                            newcond.append((None, lower))  # add a primer
                        newcond.append((newcond[-1][1], e))
                    newcond.append((newcond[-1][1], upper))
                    newcond.pop(0)  # remove the primer
                    expr_cond.extend([(iarg, expr, And(i[0] < sym, sym < i[1])) for i in newcond])
                    continue
            elif isinstance(cond, Relational) and cond.rel_op != '!=':
                lower, upper = cond.lts, cond.gts  # part 1: initialize with givens
                if cond.lts == sym:                # part 1a: expand the side ...
                    lower = S.NegativeInfinity   # e.g. x <= 0 ---> -oo <= 0
                elif cond.gts == sym:            # part 1a: ... that can be expanded
                    upper = S.Infinity           # e.g. x >= 0 --->  oo >= 0
                else:
                    return nonsymfail(cond)
            else:
                return False, 'unrecognized condition: %s' % cond

            lower, upper = lower, Max(lower, upper)
            if err_on_Eq and lower == upper:
                return False, 'encountered Eq condition'
            if (lower >= upper) is not S.true:
                int_expr.append((lower, upper, expr, iarg))

        if default is not None:
            int_expr.append(
                (S.NegativeInfinity, S.Infinity, default, idefault))

        return True, list(uniq(int_expr))

    def _eval_nseries(self, x, n, logx, cdir=0):
        args = [(ec.expr._eval_nseries(x, n, logx), ec.cond) for ec in self.args]
        return self.func(*args)

    def _eval_power(self, s):
        return self.func(*[(e**s, c) for e, c in self.args])

    def _eval_subs(self, old, new):
        # this is strictly not necessary, but we can keep track
        # of whether True or False conditions arise and be
        # somewhat more efficient by avoiding other substitutions
        # and avoiding invalid conditions that appear after a
        # True condition
        args = list(self.args)
        args_exist = False
        for i, (e, c) in enumerate(args):
            c = c._subs(old, new)
            if c != False:
                args_exist = True
                e = e._subs(old, new)
            args[i] = (e, c)
            if c == True:
                break
        if not args_exist:
            args = ((Undefined, True),)
        return self.func(*args)

    def _eval_transpose(self):
        return self.func(*[(e.transpose(), c) for e, c in self.args])

    def _eval_template_is_attr(self, is_attr):
        b = None
        for expr, _ in self.args:
            a = getattr(expr, is_attr)
            if a is None:
                return
            if b is None:
                b = a
            elif b is not a:
                return
        return b

    _eval_is_finite = lambda self: self._eval_template_is_attr(
        'is_finite')
    _eval_is_complex = lambda self: self._eval_template_is_attr('is_complex')
    _eval_is_even = lambda self: self._eval_template_is_attr('is_even')
    _eval_is_imaginary = lambda self: self._eval_template_is_attr(
        'is_imaginary')
    _eval_is_integer = lambda self: self._eval_template_is_attr('is_integer')
    _eval_is_irrational = lambda self: self._eval_template_is_attr(
        'is_irrational')
    _eval_is_negative = lambda self: self._eval_template_is_attr('is_negative')
    _eval_is_nonnegative = lambda self: self._eval_template_is_attr(
        'is_nonnegative')
    _eval_is_nonpositive = lambda self: self._eval_template_is_attr(
        'is_nonpositive')
    _eval_is_nonzero = lambda self: self._eval_template_is_attr(
        'is_nonzero')
    _eval_is_odd = lambda self: self._eval_template_is_attr('is_odd')
    _eval_is_polar = lambda self: self._eval_template_is_attr('is_polar')
    _eval_is_positive = lambda self: self._eval_template_is_attr('is_positive')
    _eval_is_extended_real = lambda self: self._eval_template_is_attr(
            'is_extended_real')
    _eval_is_extended_positive = lambda self: self._eval_template_is_attr(
            'is_extended_positive')
    _eval_is_extended_negative = lambda self: self._eval_template_is_attr(
            'is_extended_negative')
    _eval_is_extended_nonzero = lambda self: self._eval_template_is_attr(
            'is_extended_nonzero')
    _eval_is_extended_nonpositive = lambda self: self._eval_template_is_attr(
            'is_extended_nonpositive')
    _eval_is_extended_nonnegative = lambda self: self._eval_template_is_attr(
            'is_extended_nonnegative')
    _eval_is_real = lambda self: self._eval_template_is_attr('is_real')
    _eval_is_zero = lambda self: self._eval_template_is_attr(
        'is_zero')

    @classmethod
    def __eval_cond(cls, cond):
        """Return the truth value of the condition."""
        if cond == True:
            return True
        if isinstance(cond, Eq):
            try:
                diff = cond.lhs - cond.rhs
                if diff.is_commutative:
                    return diff.is_zero
            except TypeError:
                pass

    def as_expr_set_pairs(self, domain=None):
        """Return tuples for each argument of self that give
        the expression and the interval in which it is valid
        which is contained within the given domain.
        If a condition cannot be converted to a set, an error
        will be raised. The variable of the conditions is
        assumed to be real; sets of real values are returned.

        Examples
        ========

        >>> from sympy import Piecewise, Interval
        >>> from sympy.abc import x
        >>> p = Piecewise(
        ...     (1, x < 2),
        ...     (2,(x > 0) & (x < 4)),
        ...     (3, True))
        >>> p.as_expr_set_pairs()
        [(1, Interval.open(-oo, 2)),
         (2, Interval.Ropen(2, 4)),
         (3, Interval(4, oo))]
        >>> p.as_expr_set_pairs(Interval(0, 3))
        [(1, Interval.Ropen(0, 2)),
         (2, Interval(2, 3))]
        """
        if domain is None:
            domain = S.Reals
        exp_sets = []
        U = domain
        complex = not domain.is_subset(S.Reals)
        cond_free = set()
        for expr, cond in self.args:
            cond_free |= cond.free_symbols
            if len(cond_free) > 1:
                raise NotImplementedError(filldedent('''
                    multivariate conditions are not handled.'''))
            if complex:
                for i in cond.atoms(Relational):
                    if not isinstance(i, (Eq, Ne)):
                        raise ValueError(filldedent('''
                            Inequalities in the complex domain are
                            not supported. Try the real domain by
                            setting domain=S.Reals'''))
            cond_int = U.intersect(cond.as_set())
            U = U - cond_int
            if cond_int != S.EmptySet:
                exp_sets.append((expr, cond_int))
        return exp_sets

    def _eval_rewrite_as_ITE(self, *args, **kwargs):
        byfree = {}
        args = list(args)
        default = any(c == True for b, c in args)
        for i, (b, c) in enumerate(args):
            if not isinstance(b, Boolean) and b != True:
                raise TypeError(filldedent('''
                    Expecting Boolean or bool but got `%s`
                    ''' % func_name(b)))
            if c == True:
                break
            # loop over independent conditions for this b
            for c in c.args if isinstance(c, Or) else [c]:
                free = c.free_symbols
                x = free.pop()
                try:
                    byfree[x] = byfree.setdefault(
                        x, S.EmptySet).union(c.as_set())
                except NotImplementedError:
                    if not default:
                        raise NotImplementedError(filldedent('''
                            A method to determine whether a multivariate
                            conditional is consistent with a complete coverage
                            of all variables has not been implemented so the
                            rewrite is being stopped after encountering `%s`.
                            This error would not occur if a default expression
                            like `(foo, True)` were given.
                            ''' % c))
                if byfree[x] in (S.UniversalSet, S.Reals):
                    # collapse the ith condition to True and break
                    args[i] = list(args[i])
                    c = args[i][1] = True
                    break
            if c == True:
                break
        if c != True:
            raise ValueError(filldedent('''
                Conditions must cover all reals or a final default
                condition `(foo, True)` must be given.
                '''))
        last, _ = args[i]  # ignore all past ith arg
        for a, c in reversed(args[:i]):
            last = ITE(c, a, last)
        return _canonical(last)

    def _eval_rewrite_as_KroneckerDelta(self, *args):
        from sympy.functions.special.tensor_functions import KroneckerDelta

        rules = {
            And: [False, False],
            Or: [True, True],
            Not: [True, False],
            Eq: [None, None],
            Ne: [None, None]
        }

        class UnrecognizedCondition(Exception):
            pass

        def rewrite(cond):
            if isinstance(cond, Eq):
                return KroneckerDelta(*cond.args)
            if isinstance(cond, Ne):
                return 1 - KroneckerDelta(*cond.args)

            cls, args = type(cond), cond.args
            if cls not in rules:
                raise UnrecognizedCondition(cls)

            b1, b2 = rules[cls]
            k = 1
            for c in args:
                if b1:
                    k *= 1 - rewrite(c)
                else:
                    k *= rewrite(c)

            if b2:
                return 1 - k
            return k

        conditions = []
        true_value = None
        for value, cond in args:
            if type(cond) in rules:
                conditions.append((value, cond))
            elif cond is S.true:
                if true_value is None:
                    true_value = value
            else:
                return

        if true_value is not None:
            result = true_value

            for value, cond in conditions[::-1]:
                try:
                    k = rewrite(cond)
                    result = k * value + (1 - k) * result
                except UnrecognizedCondition:
                    return

            return result


def piecewise_fold(expr, evaluate=True):
    """
    Takes an expression containing a piecewise function and returns the
    expression in piecewise form. In addition, any ITE conditions are
    rewritten in negation normal form and simplified.

    The final Piecewise is evaluated (default) but if the raw form
    is desired, send ``evaluate=False``; if trivial evaluation is
    desired, send ``evaluate=None`` and duplicate conditions and
    processing of True and False will be handled.

    Examples
    ========

    >>> from sympy import Piecewise, piecewise_fold, sympify as S
    >>> from sympy.abc import x
    >>> p = Piecewise((x, x < 1), (1, S(1) <= x))
    >>> piecewise_fold(x*p)
    Piecewise((x**2, x < 1), (x, True))

    See Also
    ========

    Piecewise
    """
    if not isinstance(expr, Basic) or not expr.has(Piecewise):
        return expr

    new_args = []
    if isinstance(expr, (ExprCondPair, Piecewise)):
        for e, c in expr.args:
            if not isinstance(e, Piecewise):
                e = piecewise_fold(e)
            # we don't keep Piecewise in condition because
            # it has to be checked to see that it's complete
            # and we convert it to ITE at that time
            assert not c.has(Piecewise)  # pragma: no cover
            if isinstance(c, ITE):
                c = c.to_nnf()
                c = simplify_logic(c, form='cnf')
            if isinstance(e, Piecewise):
                new_args.extend([(piecewise_fold(ei), And(ci, c))
                    for ei, ci in e.args])
            else:
                new_args.append((e, c))
    else:
        # Given
        #     P1 = Piecewise((e11, c1), (e12, c2), A)
        #     P2 = Piecewise((e21, c1), (e22, c2), B)
        #     ...
        # the folding of f(P1, P2) is trivially
        # Piecewise(
        #   (f(e11, e21), c1),
        #   (f(e12, e22), c2),
        #   (f(Piecewise(A), Piecewise(B)), True))
        # Certain objects end up rewriting themselves as thus, so
        # we do that grouping before the more generic folding.
        # The following applies this idea when f = Add or f = Mul
        # (and the expression is commutative).
        if expr.is_Add or expr.is_Mul and expr.is_commutative:
            p, args = sift(expr.args, lambda x: x.is_Piecewise, binary=True)
            pc = sift(p, lambda x: tuple([c for e,c in x.args]))
            for c in list(ordered(pc)):
                if len(pc[c]) > 1:
                    pargs = [list(i.args) for i in pc[c]]
                    # the first one is the same; there may be more
                    com = common_prefix(*[
                        [i.cond for i in j] for j in pargs])
                    n = len(com)
                    collected = []
                    for i in range(n):
                        collected.append((
                            expr.func(*[ai[i].expr for ai in pargs]),
                            com[i]))
                    remains = []
                    for a in pargs:
                        if n == len(a):  # no more args
                            continue
                        if a[n].cond == True:  # no longer Piecewise
                            remains.append(a[n].expr)
                        else:  # restore the remaining Piecewise
                            remains.append(
                                Piecewise(*a[n:], evaluate=False))
                    if remains:
                        collected.append((expr.func(*remains), True))
                    args.append(Piecewise(*collected, evaluate=False))
                    continue
                args.extend(pc[c])
        else:
            args = expr.args
        # fold
        folded = list(map(piecewise_fold, args))
        for ec in product(*[
                (i.args if isinstance(i, Piecewise) else
                 [(i, true)]) for i in folded]):
            e, c = zip(*ec)
            new_args.append((expr.func(*e), And(*c)))

    if evaluate is None:
        # don't return duplicate conditions, otherwise don't evaluate
        new_args = list(reversed([(e, c) for c, e in {
            c: e for e, c in reversed(new_args)}.items()]))
    rv = Piecewise(*new_args, evaluate=evaluate)
    if evaluate is None and len(rv.args) == 1 and rv.args[0].cond == True:
        return rv.args[0].expr
    return rv


def _clip(A, B, k):
    """Return interval B as intervals that are covered by A (keyed
    to k) and all other intervals of B not covered by A keyed to -1.

    The reference point of each interval is the rhs; if the lhs is
    greater than the rhs then an interval of zero width interval will
    result, e.g. (4, 1) is treated like (1, 1).

    Examples
    ========

    >>> from sympy.functions.elementary.piecewise import _clip
    >>> from sympy import Tuple
    >>> A = Tuple(1, 3)
    >>> B = Tuple(2, 4)
    >>> _clip(A, B, 0)
    [(2, 3, 0), (3, 4, -1)]

    Interpretation: interval portion (2, 3) of interval (2, 4) is
    covered by interval (1, 3) and is keyed to 0 as requested;
    interval (3, 4) was not covered by (1, 3) and is keyed to -1.
    """
    a, b = B
    c, d = A
    c, d = Min(Max(c, a), b), Min(Max(d, a), b)
    a, b = Min(a, b), b
    p = []
    if a != c:
        p.append((a, c, -1))
    else:
        pass
    if c != d:
        p.append((c, d, k))
    else:
        pass
    if b != d:
        if d == c and p and p[-1][-1] == -1:
            p[-1] = p[-1][0], b, -1
        else:
            p.append((d, b, -1))
    else:
        pass

    return p


def piecewise_simplify_arguments(expr, **kwargs):
    from sympy.simplify.simplify import simplify
    args = []
    f1 = expr.args[0].cond.free_symbols
    if len(f1) == 1 and not expr.atoms(Eq):
        x = f1.pop()
        # this won't return intervals involving Eq
        # and it won't handle symbols treated as
        # booleans
        ok, abe_ = expr._intervals(x, err_on_Eq=True)
        if ok:
            args = []
            for a, b, e, i in abe_:
                c = expr.args[i].cond
                if a is S.NegativeInfinity:
                    if b is S.Infinity:
                        c = S.true
                    else:
                        if c.subs(x, b) == True:
                            c = (x <= b)
                        else:
                            c = (x < b)
                else:
                    incl_a = (c.subs(x, a) == True)
                    incl_b = (c.subs(x, b) == True)
                    if incl_a and incl_b:
                        if b.is_infinite:
                            c = (x >= a)
                        else:
                            c = And(a <= x, x <= b)
                    elif incl_a:
                        c = And(a <= x, x < b)
                    elif incl_b:
                        if b.is_infinite:
                            c = (x > a)
                        else:
                            c = And(a < x, x <= b)
                    else:
                        c = And(a < x, x < b)
                args.append((e, c))
            args.append((Undefined, True))
            expr = Piecewise(*args)
    for e, c in expr.args:
        if isinstance(e, Basic):
            doit = kwargs.pop('doit', None)
            # Skip doit to avoid growth at every call for some integrals
            # and sums, see sympy/sympy#17165
            newe = simplify(e, doit=False, **kwargs)
            if newe != expr:
                e = newe
        if isinstance(c, Basic):
            c = simplify(c, doit=doit, **kwargs)
        args.append((e, c))
    return Piecewise(*args)


def piecewise_simplify(expr, **kwargs):
    expr = piecewise_simplify_arguments(expr, **kwargs)
    if not isinstance(expr, Piecewise):
        return expr
    args = list(expr.args)

    _blessed = lambda e: getattr(e.lhs, '_diff_wrt', False) and (
        getattr(e.rhs, '_diff_wrt', None) or
        isinstance(e.rhs, (Rational, NumberSymbol)))
    for i, (expr, cond) in enumerate(args):
        # try to simplify conditions and the expression for
        # equalities that are part of the condition, e.g.
        # Piecewise((n, And(Eq(n,0), Eq(n + m, 0))), (1, True))
        # -> Piecewise((0, And(Eq(n, 0), Eq(m, 0))), (1, True))
        if isinstance(cond, And):
            eqs, other = sift(cond.args,
                lambda i: isinstance(i, Eq), binary=True)
        elif isinstance(cond, Eq):
            eqs, other = [cond], []
        else:
            eqs = other = []
        if eqs:
            eqs = list(ordered(eqs))
            for j, e in enumerate(eqs):
                # these blessed lhs objects behave like Symbols
                # and the rhs are simple replacements for the "symbols"
                if _blessed(e):
                    expr = expr.subs(*e.args)
                    eqs[j + 1:] = [ei.subs(*e.args) for ei in eqs[j + 1:]]
                    other = [ei.subs(*e.args) for ei in other]
            cond = And(*(eqs + other))
            args[i] = args[i].func(expr, cond)
    # See if expressions valid for an Equal expression happens to evaluate
    # to the same function as in the next piecewise segment, see:
    # https://github.com/sympy/sympy/issues/8458
    prevexpr = None
    for i, (expr, cond) in reversed(list(enumerate(args))):
        if prevexpr is not None:
            if isinstance(cond, And):
                eqs, other = sift(cond.args,
                    lambda i: isinstance(i, Eq), binary=True)
            elif isinstance(cond, Eq):
                eqs, other = [cond], []
            else:
                eqs = other = []
            _prevexpr = prevexpr
            _expr = expr
            if eqs and not other:
                eqs = list(ordered(eqs))
                for e in eqs:
                    # allow 2 args to collapse into 1 for any e
                    # otherwise limit simplification to only simple-arg
                    # Eq instances
                    if len(args) == 2 or _blessed(e):
                        _prevexpr = _prevexpr.subs(*e.args)
                        _expr = _expr.subs(*e.args)
            # Did it evaluate to the same?
            if _prevexpr == _expr:
                # Set the expression for the Not equal section to the same
                # as the next. These will be merged when creating the new
                # Piecewise
                args[i] = args[i].func(args[i+1][0], cond)
            else:
                # Update the expression that we compare against
                prevexpr = expr
        else:
            prevexpr = expr
    return Piecewise(*args)<|MERGE_RESOLUTION|>--- conflicted
+++ resolved
@@ -464,16 +464,9 @@
 
         # handle a Piecewise from -oo to oo with and no x-independent relationals
         # -----------------------------------------------------------------------
-<<<<<<< HEAD
-        try:
-            abei = self._intervals(x)
-        except NotImplementedError:
-            from sympy.integrals.integrals import Integral
-=======
         ok, abei = self._intervals(x)
         if not ok:
-            from sympy import Integral
->>>>>>> 42824339
+            from sympy.integrals.integrals import Integral
             return Integral(self, x)  # unevaluated
 
         pieces = [(a, b) for a, b, _, _ in abei]
@@ -613,16 +606,9 @@
 
         # handle a Piecewise with lo <= hi and no x-independent relationals
         # -----------------------------------------------------------------
-<<<<<<< HEAD
-        try:
-            abei = self._intervals(x)
-        except NotImplementedError:
-            from sympy.integrals.integrals import Integral
-=======
         ok, abei = self._intervals(x)
         if not ok:
-            from sympy import Integral
->>>>>>> 42824339
+            from sympy.integrals.integrals import Integral
             # not being able to do the interval of f(x) can
             # be stated as not being able to do the integral
             # of f'(x) over the same range
