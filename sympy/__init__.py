--- conflicted
+++ resolved
@@ -11,11 +11,7 @@
 
 from __future__ import absolute_import, print_function
 
-<<<<<<< HEAD
-__version__ = "0.7.4.1"
-=======
-__version__ = "0.7.4-git"
->>>>>>> 0c8d2f9c
+__version__ = "0.7.4.1-git"
 
 import sys
 if sys.version_info[0] == 2 and sys.version_info[1] < 6:
