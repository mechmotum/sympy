--- conflicted
+++ resolved
@@ -523,7 +523,7 @@
     assert (I_yy - rectangle.second_moment_of_area(p)[1]) == 0
     assert (I_xy - rectangle.second_moment_of_area(p)[2]) == 0
 
-<<<<<<< HEAD
+
     r = RegularPolygon(Point(0, 0), 5, 3)
     assert r.second_moment_of_area() == (1875*sqrt(3)/S(32), 1875*sqrt(3)/S(32), 0)
 
@@ -542,7 +542,7 @@
     concave = Polygon((0, 0), (1, 8), (3, 4), (4, 6), (7, 1))
     assert concave.section_modulus() == (-6371/S(429), -9778/S(519))
     assert concave.polar_modulus() == -38669/S(252)
-=======
+
 
 def test_cut_section():
     # concave polygon
@@ -577,4 +577,3 @@
     p3, p4 = p.cut_section(Line((0, 0), slope=0))
     assert p3 == Polygon(Point2D(0, 10), Point2D(0, 0), Point2D(20, 0), Point2D(20, 10))
     assert p4 == None
->>>>>>> 40da07b3
