import collections
import random
import warnings

from sympy import (
    Abs, Add, E, Float, I, Integer, Max, Min, N, Poly, Pow, PurePoly, Rational,
    S, Symbol, cos, exp, oo, pi, signsimp, simplify, sin, sqrt, symbols,
    sympify, trigsimp, tan, sstr, diff)
from sympy.matrices.matrices import (ShapeError, MatrixError,
    NonSquareMatrixError, DeferredVector, _find_reasonable_pivot_naive,
    _simplify)
from sympy.matrices import (
    GramSchmidt, ImmutableMatrix, ImmutableSparseMatrix, Matrix,
    SparseMatrix, casoratian, diag, eye, hessian,
    matrix_multiply_elementwise, ones, randMatrix, rot_axis1, rot_axis2,
    rot_axis3, wronskian, zeros, MutableDenseMatrix, ImmutableDenseMatrix)
from sympy.core.compatibility import long, iterable, range
from sympy.utilities.iterables import flatten, capture
from sympy.utilities.pytest import raises, XFAIL, slow, skip
from sympy.utilities.exceptions import SymPyDeprecationWarning
from sympy.solvers import solve
from sympy.assumptions import Q

from sympy.abc import a, b, c, d, x, y, z

# don't re-order this list
classes = (Matrix, SparseMatrix, ImmutableMatrix, ImmutableSparseMatrix)


def test_args():
    for c, cls in enumerate(classes):
        m = cls.zeros(3, 2)
        # all should give back the same type of arguments, e.g. ints for shape
        assert m.shape == (3, 2) and all(type(i) is int for i in m.shape)
        assert m.rows == 3 and type(m.rows) is int
        assert m.cols == 2 and type(m.cols) is int
        if not c % 2:
            assert type(m._mat) is list
        else:
            assert type(m._smat) is dict


def test_division():
    v = Matrix(1, 2, [x, y])
    assert v.__div__(z) == Matrix(1, 2, [x/z, y/z])
    assert v.__truediv__(z) == Matrix(1, 2, [x/z, y/z])
    assert v/z == Matrix(1, 2, [x/z, y/z])


def test_sum():
    m = Matrix([[1, 2, 3], [x, y, x], [2*y, -50, z*x]])
    assert m + m == Matrix([[2, 4, 6], [2*x, 2*y, 2*x], [4*y, -100, 2*z*x]])
    n = Matrix(1, 2, [1, 2])
    raises(ShapeError, lambda: m + n)

def test_abs():
    m = Matrix(1, 2, [-3, x])
    n = Matrix(1, 2, [3, Abs(x)])
    assert abs(m) == n

def test_addition():
    a = Matrix((
        (1, 2),
        (3, 1),
    ))

    b = Matrix((
        (1, 2),
        (3, 0),
    ))

    assert a + b == a.add(b) == Matrix([[2, 4], [6, 1]])


def test_fancy_index_matrix():
    for M in (Matrix, SparseMatrix):
        a = M(3, 3, range(9))
        assert a == a[:, :]
        assert a[1, :] == Matrix(1, 3, [3, 4, 5])
        assert a[:, 1] == Matrix([1, 4, 7])
        assert a[[0, 1], :] == Matrix([[0, 1, 2], [3, 4, 5]])
        assert a[[0, 1], 2] == a[[0, 1], [2]]
        assert a[2, [0, 1]] == a[[2], [0, 1]]
        assert a[:, [0, 1]] == Matrix([[0, 1], [3, 4], [6, 7]])
        assert a[0, 0] == 0
        assert a[0:2, :] == Matrix([[0, 1, 2], [3, 4, 5]])
        assert a[:, 0:2] == Matrix([[0, 1], [3, 4], [6, 7]])
        assert a[::2, 1] == a[[0, 2], 1]
        assert a[1, ::2] == a[1, [0, 2]]
        a = M(3, 3, range(9))
        assert a[[0, 2, 1, 2, 1], :] == Matrix([
            [0, 1, 2],
            [6, 7, 8],
            [3, 4, 5],
            [6, 7, 8],
            [3, 4, 5]])
        assert a[:, [0,2,1,2,1]] == Matrix([
            [0, 2, 1, 2, 1],
            [3, 5, 4, 5, 4],
            [6, 8, 7, 8, 7]])

    a = SparseMatrix.zeros(3)
    a[1, 2] = 2
    a[0, 1] = 3
    a[2, 0] = 4
    assert a.extract([1, 1], [2]) == Matrix([
    [2],
    [2]])
    assert a.extract([1, 0], [2, 2, 2]) == Matrix([
    [2, 2, 2],
    [0, 0, 0]])
    assert a.extract([1, 0, 1, 2], [2, 0, 1, 0]) == Matrix([
        [2, 0, 0, 0],
        [0, 0, 3, 0],
        [2, 0, 0, 0],
        [0, 4, 0, 4]])


def test_multiplication():
    a = Matrix((
        (1, 2),
        (3, 1),
        (0, 6),
    ))

    b = Matrix((
        (1, 2),
        (3, 0),
    ))

    c = a*b
    assert c[0, 0] == 7
    assert c[0, 1] == 2
    assert c[1, 0] == 6
    assert c[1, 1] == 6
    assert c[2, 0] == 18
    assert c[2, 1] == 0

    try:
        eval('c = a @ b')
    except SyntaxError:
        pass
    else:
        assert c[0, 0] == 7
        assert c[0, 1] == 2
        assert c[1, 0] == 6
        assert c[1, 1] == 6
        assert c[2, 0] == 18
        assert c[2, 1] == 0

    h = matrix_multiply_elementwise(a, c)
    assert h == a.multiply_elementwise(c)
    assert h[0, 0] == 7
    assert h[0, 1] == 4
    assert h[1, 0] == 18
    assert h[1, 1] == 6
    assert h[2, 0] == 0
    assert h[2, 1] == 0
    raises(ShapeError, lambda: matrix_multiply_elementwise(a, b))

    c = b * Symbol("x")
    assert isinstance(c, Matrix)
    assert c[0, 0] == x
    assert c[0, 1] == 2*x
    assert c[1, 0] == 3*x
    assert c[1, 1] == 0

    c2 = x * b
    assert c == c2

    c = 5 * b
    assert isinstance(c, Matrix)
    assert c[0, 0] == 5
    assert c[0, 1] == 2*5
    assert c[1, 0] == 3*5
    assert c[1, 1] == 0

    try:
        eval('c = 5 @ b')
    except SyntaxError:
        pass
    else:
        assert isinstance(c, Matrix)
        assert c[0, 0] == 5
        assert c[0, 1] == 2*5
        assert c[1, 0] == 3*5
        assert c[1, 1] == 0


def test_power():
    raises(NonSquareMatrixError, lambda: Matrix((1, 2))**2)

    R = Rational
    A = Matrix([[2, 3], [4, 5]])
    assert (A**-3)[:] == [R(-269)/8, R(153)/8, R(51)/2, R(-29)/2]
    assert (A**5)[:] == [6140, 8097, 10796, 14237]
    A = Matrix([[2, 1, 3], [4, 2, 4], [6, 12, 1]])
    assert (A**3)[:] == [290, 262, 251, 448, 440, 368, 702, 954, 433]
    assert A**0 == eye(3)
    assert A**1 == A
    assert (Matrix([[2]]) ** 100)[0, 0] == 2**100
    assert eye(2)**10000000 == eye(2)
    assert Matrix([[1, 2], [3, 4]])**Integer(2) == Matrix([[7, 10], [15, 22]])

    A = Matrix([[33, 24], [48, 57]])
    assert (A**(S(1)/2))[:] == [5, 2, 4, 7]
    A = Matrix([[0, 4], [-1, 5]])
    assert (A**(S(1)/2))**2 == A

    assert Matrix([[1, 0], [1, 1]])**(S(1)/2) == Matrix([[1, 0], [S.Half, 1]])
    assert Matrix([[1, 0], [1, 1]])**0.5 == Matrix([[1.0, 0], [0.5, 1.0]])
    from sympy.abc import a, b, n
    assert Matrix([[1, a], [0, 1]])**n == Matrix([[1, a*n], [0, 1]])
    assert Matrix([[b, a], [0, b]])**n == Matrix([[b**n, a*b**(n-1)*n], [0, b**n]])
    assert Matrix([[a, 1, 0], [0, a, 1], [0, 0, a]])**n == Matrix([
        [a**n, a**(n-1)*n, a**(n-2)*(n-1)*n/2],
        [0, a**n, a**(n-1)*n],
        [0, 0, a**n]])
    assert Matrix([[a, 1, 0], [0, a, 0], [0, 0, b]])**n == Matrix([
        [a**n, a**(n-1)*n, 0],
        [0, a**n, 0],
        [0, 0, b**n]])

    A = Matrix([[1, 0], [1, 7]])
    assert A._matrix_pow_by_jordan_blocks(3) == A._eval_pow_by_recursion(3)
    A = Matrix([[2]])
    assert A**10 == Matrix([[2**10]]) == A._matrix_pow_by_jordan_blocks(10) == \
        A._eval_pow_by_recursion(10)

    # testing a matrix that cannot be jordan blocked issue 11766
    m = Matrix([[3, 0, 0, 0, -3], [0, -3, -3, 0, 3], [0, 3, 0, 3, 0], [0, 0, 3, 0, 3], [3, 0, 0, 3, 0]])
    raises(MatrixError, lambda: m._matrix_pow_by_jordan_blocks(10))

    # test issue 11964
    raises(ValueError, lambda: Matrix([[1, 1], [3, 3]])._matrix_pow_by_jordan_blocks(-10))
    A = Matrix([[0, 1, 0], [0, 0, 1], [0, 0, 0]])  # Nilpotent jordan block size 3
    assert A**10.0 == Matrix([[0, 0, 0], [0, 0, 0], [0, 0, 0]])
    raises(ValueError, lambda: A**2.1)
    raises(ValueError, lambda: A**(S(3)/2))
    A = Matrix([[8, 1], [3, 2]])
    assert A**10.0 == Matrix([[1760744107, 272388050], [817164150, 126415807]])
    A = Matrix([[0, 0, 1], [0, 0, 1], [0, 0, 1]])  # Nilpotent jordan block size 1
    assert A**10.2 == Matrix([[0, 0, 1], [0, 0, 1], [0, 0, 1]])
    A = Matrix([[0, 1, 0], [0, 0, 1], [0, 0, 1]])  # Nilpotent jordan block size 2
    assert A**10.0 == Matrix([[0, 0, 1], [0, 0, 1], [0, 0, 1]])
    n = Symbol('n', integer=True)
    raises(ValueError, lambda: A**n)
    n = Symbol('n', integer=True, nonnegative=True)
    raises(ValueError, lambda: A**n)
    assert A**(n + 2) == Matrix([[0, 0, 1], [0, 0, 1], [0, 0, 1]])
    raises(ValueError, lambda: A**(S(3)/2))
    A = Matrix([[0, 0, 1], [3, 0, 1], [4, 3, 1]])
    assert A**5.0 == Matrix([[168,  72,  89], [291, 144, 161], [572, 267, 329]])
    assert A**5.0 == A**5


def test_creation():
    raises(ValueError, lambda: Matrix(5, 5, range(20)))
    raises(ValueError, lambda: Matrix(5, -1, []))
    raises(IndexError, lambda: Matrix((1, 2))[2])
    with raises(IndexError):
        Matrix((1, 2))[1:2] = 5
    with raises(IndexError):
        Matrix((1, 2))[3] = 5

    assert Matrix() == Matrix([]) == Matrix([[]]) == Matrix(0, 0, [])

    a = Matrix([[x, 0], [0, 0]])
    m = a
    assert m.cols == m.rows
    assert m.cols == 2
    assert m[:] == [x, 0, 0, 0]

    b = Matrix(2, 2, [x, 0, 0, 0])
    m = b
    assert m.cols == m.rows
    assert m.cols == 2
    assert m[:] == [x, 0, 0, 0]

    assert a == b

    assert Matrix(b) == b

    c = Matrix((
        Matrix((
            (1, 2, 3),
            (4, 5, 6)
        )),
        (7, 8, 9)
    ))
    assert c.cols == 3
    assert c.rows == 3
    assert c[:] == [1, 2, 3, 4, 5, 6, 7, 8, 9]

    assert Matrix(eye(2)) == eye(2)
    assert ImmutableMatrix(ImmutableMatrix(eye(2))) == ImmutableMatrix(eye(2))
    assert ImmutableMatrix(c) == c.as_immutable()
    assert Matrix(ImmutableMatrix(c)) == ImmutableMatrix(c).as_mutable()

    assert c is not Matrix(c)


def test_tolist():
    lst = [[S.One, S.Half, x*y, S.Zero], [x, y, z, x**2], [y, -S.One, z*x, 3]]
    m = Matrix(lst)
    assert m.tolist() == lst


def test_as_mutable():
    assert zeros(0, 3).as_mutable() == zeros(0, 3)
    assert zeros(0, 3).as_immutable() == ImmutableMatrix(zeros(0, 3))
    assert zeros(3, 0).as_immutable() == ImmutableMatrix(zeros(3, 0))


def test_determinant():

    for M in [Matrix(), Matrix([[1]])]:
        assert (
            M.det() ==
            M._eval_det_bareiss() ==
            M._eval_det_berkowitz() ==
            M._eval_det_lu() ==
            1)

    M = Matrix(( (-3,  2),
                 ( 8, -5) ))

    assert M.det(method="bareiss") == -1
    assert M.det(method="berkowitz") == -1

    M = Matrix(( (x,   1),
                 (y, 2*y) ))

    assert M.det(method="bareiss") == 2*x*y - y
    assert M.det(method="berkowitz") == 2*x*y - y

    M = Matrix(( (1, 1, 1),
                 (1, 2, 3),
                 (1, 3, 6) ))

    assert M.det(method="bareiss") == 1
    assert M.det(method="berkowitz") == 1

    M = Matrix(( ( 3, -2,  0, 5),
                 (-2,  1, -2, 2),
                 ( 0, -2,  5, 0),
                 ( 5,  0,  3, 4) ))

    assert M.det(method="bareiss") == -289
    assert M.det(method="berkowitz") == -289

    M = Matrix(( ( 1,  2,  3,  4),
                 ( 5,  6,  7,  8),
                 ( 9, 10, 11, 12),
                 (13, 14, 15, 16) ))

    assert M.det(method="bareiss") == 0
    assert M.det(method="berkowitz") == 0

    M = Matrix(( (3, 2, 0, 0, 0),
                 (0, 3, 2, 0, 0),
                 (0, 0, 3, 2, 0),
                 (0, 0, 0, 3, 2),
                 (2, 0, 0, 0, 3) ))

    assert M.det(method="bareiss") == 275
    assert M.det(method="berkowitz") == 275

    M = Matrix(( (1, 0,  1,  2, 12),
                 (2, 0,  1,  1,  4),
                 (2, 1,  1, -1,  3),
                 (3, 2, -1,  1,  8),
                 (1, 1,  1,  0,  6) ))

    assert M.det(method="bareiss") == -55
    assert M.det(method="berkowitz") == -55

    M = Matrix(( (-5,  2,  3,  4,  5),
                 ( 1, -4,  3,  4,  5),
                 ( 1,  2, -3,  4,  5),
                 ( 1,  2,  3, -2,  5),
                 ( 1,  2,  3,  4, -1) ))

    assert M.det(method="bareiss") == 11664
    assert M.det(method="berkowitz") == 11664

    M = Matrix(( ( 2,  7, -1, 3, 2),
                 ( 0,  0,  1, 0, 1),
                 (-2,  0,  7, 0, 2),
                 (-3, -2,  4, 5, 3),
                 ( 1,  0,  0, 0, 1) ))

    assert M.det(method="bareiss") == 123
    assert M.det(method="berkowitz") == 123

    M = Matrix(( (x, y, z),
                 (1, 0, 0),
                 (y, z, x) ))

    assert M.det(method="bareiss") == z**2 - x*y
    assert M.det(method="berkowitz") == z**2 - x*y


def test_det_LU_decomposition():

    for M in [Matrix(), Matrix([[1]])]:
        assert M.det(method="lu") == 1

    M = Matrix(( (-3,  2),
                 ( 8, -5) ))

    assert M.det(method="lu") == -1

    M = Matrix(( (x,   1),
                 (y, 2*y) ))

    assert M.det(method="lu") == 2*x*y - y

    M = Matrix(( (1, 1, 1),
                 (1, 2, 3),
                 (1, 3, 6) ))

    assert M.det(method="lu") == 1

    M = Matrix(( ( 3, -2,  0, 5),
                 (-2,  1, -2, 2),
                 ( 0, -2,  5, 0),
                 ( 5,  0,  3, 4) ))

    assert M.det(method="lu") == -289

    M = Matrix(( (3, 2, 0, 0, 0),
                 (0, 3, 2, 0, 0),
                 (0, 0, 3, 2, 0),
                 (0, 0, 0, 3, 2),
                 (2, 0, 0, 0, 3) ))

    assert M.det(method="lu") == 275

    M = Matrix(( (1, 0,  1,  2, 12),
                 (2, 0,  1,  1,  4),
                 (2, 1,  1, -1,  3),
                 (3, 2, -1,  1,  8),
                 (1, 1,  1,  0,  6) ))

    assert M.det(method="lu") == -55

    M = Matrix(( (-5,  2,  3,  4,  5),
                 ( 1, -4,  3,  4,  5),
                 ( 1,  2, -3,  4,  5),
                 ( 1,  2,  3, -2,  5),
                 ( 1,  2,  3,  4, -1) ))

    assert M.det(method="lu") == 11664

    M = Matrix(( ( 2,  7, -1, 3, 2),
                 ( 0,  0,  1, 0, 1),
                 (-2,  0,  7, 0, 2),
                 (-3, -2,  4, 5, 3),
                 ( 1,  0,  0, 0, 1) ))

    assert M.det(method="lu") == 123

    M = Matrix(( (x, y, z),
                 (1, 0, 0),
                 (y, z, x) ))

    assert M.det(method="lu") == z**2 - x*y


def test_slicing():
    m0 = eye(4)
    assert m0[:3, :3] == eye(3)
    assert m0[2:4, 0:2] == zeros(2)

    m1 = Matrix(3, 3, lambda i, j: i + j)
    assert m1[0, :] == Matrix(1, 3, (0, 1, 2))
    assert m1[1:3, 1] == Matrix(2, 1, (2, 3))

    m2 = Matrix([[0, 1, 2, 3], [4, 5, 6, 7], [8, 9, 10, 11], [12, 13, 14, 15]])
    assert m2[:, -1] == Matrix(4, 1, [3, 7, 11, 15])
    assert m2[-2:, :] == Matrix([[8, 9, 10, 11], [12, 13, 14, 15]])


def test_submatrix_assignment():
    m = zeros(4)
    m[2:4, 2:4] = eye(2)
    assert m == Matrix(((0, 0, 0, 0),
                        (0, 0, 0, 0),
                        (0, 0, 1, 0),
                        (0, 0, 0, 1)))
    m[:2, :2] = eye(2)
    assert m == eye(4)
    m[:, 0] = Matrix(4, 1, (1, 2, 3, 4))
    assert m == Matrix(((1, 0, 0, 0),
                        (2, 1, 0, 0),
                        (3, 0, 1, 0),
                        (4, 0, 0, 1)))
    m[:, :] = zeros(4)
    assert m == zeros(4)
    m[:, :] = [(1, 2, 3, 4), (5, 6, 7, 8), (9, 10, 11, 12), (13, 14, 15, 16)]
    assert m == Matrix(((1, 2, 3, 4),
                        (5, 6, 7, 8),
                        (9, 10, 11, 12),
                        (13, 14, 15, 16)))
    m[:2, 0] = [0, 0]
    assert m == Matrix(((0, 2, 3, 4),
                        (0, 6, 7, 8),
                        (9, 10, 11, 12),
                        (13, 14, 15, 16)))


def test_extract():
    m = Matrix(4, 3, lambda i, j: i*3 + j)
    assert m.extract([0, 1, 3], [0, 1]) == Matrix(3, 2, [0, 1, 3, 4, 9, 10])
    assert m.extract([0, 3], [0, 0, 2]) == Matrix(2, 3, [0, 0, 2, 9, 9, 11])
    assert m.extract(range(4), range(3)) == m
    raises(IndexError, lambda: m.extract([4], [0]))
    raises(IndexError, lambda: m.extract([0], [3]))


def test_reshape():
    m0 = eye(3)
    assert m0.reshape(1, 9) == Matrix(1, 9, (1, 0, 0, 0, 1, 0, 0, 0, 1))
    m1 = Matrix(3, 4, lambda i, j: i + j)
    assert m1.reshape(
        4, 3) == Matrix(((0, 1, 2), (3, 1, 2), (3, 4, 2), (3, 4, 5)))
    assert m1.reshape(2, 6) == Matrix(((0, 1, 2, 3, 1, 2), (3, 4, 2, 3, 4, 5)))


def test_applyfunc():
    m0 = eye(3)
    assert m0.applyfunc(lambda x: 2*x) == eye(3)*2
    assert m0.applyfunc(lambda x: 0) == zeros(3)


def test_expand():
    m0 = Matrix([[x*(x + y), 2], [((x + y)*y)*x, x*(y + x*(x + y))]])
    # Test if expand() returns a matrix
    m1 = m0.expand()
    assert m1 == Matrix(
        [[x*y + x**2, 2], [x*y**2 + y*x**2, x*y + y*x**2 + x**3]])

    a = Symbol('a', real=True)

    assert Matrix([exp(I*a)]).expand(complex=True) == \
        Matrix([cos(a) + I*sin(a)])

    assert Matrix([[0, 1, 2], [0, 0, -1], [0, 0, 0]]).exp() == Matrix([
        [1, 1, Rational(3, 2)],
        [0, 1, -1],
        [0, 0, 1]]
    )

def test_refine():
    m0 = Matrix([[Abs(x)**2, sqrt(x**2)],
                [sqrt(x**2)*Abs(y)**2, sqrt(y**2)*Abs(x)**2]])
    m1 = m0.refine(Q.real(x) & Q.real(y))
    assert m1 == Matrix([[x**2, Abs(x)], [y**2*Abs(x), x**2*Abs(y)]])

    m1 = m0.refine(Q.positive(x) & Q.positive(y))
    assert m1 == Matrix([[x**2, x], [x*y**2, x**2*y]])

    m1 = m0.refine(Q.negative(x) & Q.negative(y))
    assert m1 == Matrix([[x**2, -x], [-x*y**2, -x**2*y]])

def test_random():
    M = randMatrix(3, 3)
    M = randMatrix(3, 3, seed=3)
    assert M == randMatrix(3, 3, seed=3)

    M = randMatrix(3, 4, 0, 150)
    M = randMatrix(3, seed=4, symmetric=True)
    assert M == randMatrix(3, seed=4, symmetric=True)

    S = M.copy()
    S.simplify()
    assert S == M  # doesn't fail when elements are Numbers, not int

    rng = random.Random(4)
    assert M == randMatrix(3, symmetric=True, prng=rng)


def test_LUdecomp():
    testmat = Matrix([[0, 2, 5, 3],
                      [3, 3, 7, 4],
                      [8, 4, 0, 2],
                      [-2, 6, 3, 4]])
    L, U, p = testmat.LU_decomposition()
    assert L.is_lower
    assert U.is_upper
    assert (L*U).permute_rows(p, 'backward') - testmat == zeros(4)

    testmat = Matrix([[6, -2, 7, 4],
                      [0, 3, 6, 7],
                      [1, -2, 7, 4],
                      [-9, 2, 6, 3]])
    L, U, p = testmat.LU_decomposition()
    assert L.is_lower
    assert U.is_upper
    assert (L*U).permute_rows(p, 'backward') - testmat == zeros(4)

    # non-square
    testmat = Matrix([[1, 2, 3],
                      [4, 5, 6],
                      [7, 8, 9],
                      [10, 11, 12]])
    L, U, p = testmat.LU_decomposition(rankcheck=False)
    assert L.is_lower
    assert U.is_upper
    assert (L*U).permute_rows(p, 'backward') - testmat == zeros(4, 3)

    # square and singular
    testmat = Matrix([[1, 2, 3],
                      [2, 4, 6],
                      [4, 5, 6]])
    L, U, p = testmat.LU_decomposition(rankcheck=False)
    assert L.is_lower
    assert U.is_upper
    assert (L*U).permute_rows(p, 'backward') - testmat == zeros(3)

    M = Matrix(((1, x, 1), (2, y, 0), (y, 0, z)))
    L, U, p = M.LU_decomposition()
    assert L.is_lower
    assert U.is_upper
    assert (L*U).permute_rows(p, 'backward') - M == zeros(3)

    mL = Matrix((
        (1, 0, 0),
        (2, 3, 0),
    ))
    assert mL.is_lower is True
    assert mL.is_upper is False
    mU = Matrix((
        (1, 2, 3),
        (0, 4, 5),
    ))
    assert mU.is_lower is False
    assert mU.is_upper is True

    # test FF LUdecomp
    M = Matrix([[1, 3, 3],
                [3, 2, 6],
                [3, 2, 2]])
    P, L, Dee, U = M.LU_decomposition(method='ff')
    assert P*M == L*Dee.inv()*U

    M = Matrix([[1,  2, 3,  4],
                [3, -1, 2,  3],
                [3,  1, 3, -2],
                [6, -1, 0,  2]])
    P, L, Dee, U = M.LU_decomposition(method='ff')
    assert P*M == L*Dee.inv()*U

    M = Matrix([[0, 0, 1],
                [2, 3, 0],
                [3, 1, 4]])
    P, L, Dee, U = M.LU_decomposition(method='ff')
    assert P*M == L*Dee.inv()*U


def test_LUsolve():
    A = Matrix([[2, 3, 5],
                [3, 6, 2],
                [8, 3, 6]])
    x = Matrix(3, 1, [3, 7, 5])
    b = A*x
    soln = A.LUsolve(b)
    assert soln == x
    A = Matrix([[0, -1, 2],
                [5, 10, 7],
                [8,  3, 4]])
    x = Matrix(3, 1, [-1, 2, 5])
    b = A*x
    soln = A.LUsolve(b)
    assert soln == x


def test_QRsolve():
    A = Matrix([[2, 3, 5],
                [3, 6, 2],
                [8, 3, 6]])
    x = Matrix(3, 1, [3, 7, 5])
    b = A*x
    soln = A.QRsolve(b)
    assert soln == x
    x = Matrix([[1, 2], [3, 4], [5, 6]])
    b = A*x
    soln = A.QRsolve(b)
    assert soln == x

    A = Matrix([[0, -1, 2],
                [5, 10, 7],
                [8,  3, 4]])
    x = Matrix(3, 1, [-1, 2, 5])
    b = A*x
    soln = A.QRsolve(b)
    assert soln == x
    x = Matrix([[7, 8], [9, 10], [11, 12]])
    b = A*x
    soln = A.QRsolve(b)
    assert soln == x


def test_inverse():
    A = eye(4)
    assert A.inv() == eye(4)
    assert A.inv(method="LU") == eye(4)
    assert A.inv(method="ADJ") == eye(4)
    A = Matrix([[2, 3, 5],
                [3, 6, 2],
                [8, 3, 6]])
    Ainv = A.inv()
    assert A*Ainv == eye(3)
    assert A.inv(method="LU") == Ainv
    assert A.inv(method="ADJ") == Ainv

    # test that immutability is not a problem
    cls = ImmutableMatrix
    m = cls([[48, 49, 31],
             [ 9, 71, 94],
             [59, 28, 65]])
    assert all(type(m.inv(s)) is cls for s in 'GE ADJ LU'.split())
    cls = ImmutableSparseMatrix
    m = cls([[48, 49, 31],
             [ 9, 71, 94],
             [59, 28, 65]])
    assert all(type(m.inv(s)) is cls for s in 'CH LDL'.split())


def test_matrix_inverse_mod():
    A = Matrix(2, 1, [1, 0])
    raises(NonSquareMatrixError, lambda: A.inv_mod(2))
    A = Matrix(2, 2, [1, 0, 0, 0])
    raises(ValueError, lambda: A.inv_mod(2))
    A = Matrix(2, 2, [1, 2, 3, 4])
    Ai = Matrix(2, 2, [1, 1, 0, 1])
    assert A.inv_mod(3) == Ai
    A = Matrix(2, 2, [1, 0, 0, 1])
    assert A.inv_mod(2) == A


def test_util():
    R = Rational

    v1 = Matrix(1, 3, [1, 2, 3])
    v2 = Matrix(1, 3, [3, 4, 5])
    assert v1.norm() == sqrt(14)
    assert v1.project(v2) == Matrix(1, 3, [R(39)/25, R(52)/25, R(13)/5])
    assert Matrix.zeros(1, 2) == Matrix(1, 2, [0, 0])
    assert ones(1, 2) == Matrix(1, 2, [1, 1])
    assert v1.copy() == v1
    # cofactor
    assert eye(3) == eye(3).cofactor_matrix()
    test = Matrix([[1, 3, 2], [2, 6, 3], [2, 3, 6]])
    assert test.cofactor_matrix() == \
        Matrix([[27, -6, -6], [-12, 2, 3], [-3, 1, 0]])
    test = Matrix([[1, 2, 3], [4, 5, 6], [7, 8, 9]])
    assert test.cofactor_matrix() == \
        Matrix([[-3, 6, -3], [6, -12, 6], [-3, 6, -3]])


def test_jacobian_hessian():
    L = Matrix(1, 2, [x**2*y, 2*y**2 + x*y])
    syms = [x, y]
    assert L.jacobian(syms) == Matrix([[2*x*y, x**2], [y, 4*y + x]])

    L = Matrix(1, 2, [x, x**2*y**3])
    assert L.jacobian(syms) == Matrix([[1, 0], [2*x*y**3, x**2*3*y**2]])

    f = x**2*y
    syms = [x, y]
    assert hessian(f, syms) == Matrix([[2*y, 2*x], [2*x, 0]])

    f = x**2*y**3
    assert hessian(f, syms) == \
        Matrix([[2*y**3, 6*x*y**2], [6*x*y**2, 6*x**2*y]])

    f = z + x*y**2
    g = x**2 + 2*y**3
    ans = Matrix([[0,   2*y],
                  [2*y, 2*x]])
    assert ans == hessian(f, Matrix([x, y]))
    assert ans == hessian(f, Matrix([x, y]).T)
    assert hessian(f, (y, x), [g]) == Matrix([
        [     0, 6*y**2, 2*x],
        [6*y**2,    2*x, 2*y],
        [   2*x,    2*y,   0]])


def test_QR():
    A = Matrix([[1, 2], [2, 3]])
    Q, S = A.QR_decomposition()
    R = Rational
    assert Q == Matrix([
        [  5**R(-1, 2),  (R(2)/5)*(R(1)/5)**R(-1, 2)],
        [2*5**R(-1, 2), (-R(1)/5)*(R(1)/5)**R(-1, 2)]])
    assert S == Matrix([[5**R(1, 2), 8*5**R(-1, 2)], [0, (R(1)/5)**R(1, 2)]])
    assert Q*S == A
    assert Q.T * Q == eye(2)

    A = Matrix([[1, 1, 1], [1, 1, 3], [2, 3, 4]])
    Q, R = A.QR_decomposition()
    assert Q.T * Q == eye(Q.cols)
    assert R.is_upper
    assert A == Q*R


def test_QR_non_square():
    A = Matrix([[9, 0, 26], [12, 0, -7], [0, 4, 4], [0, -3, -3]])
    Q, R = A.QR_decomposition()
    assert Q.T * Q == eye(Q.cols)
    assert R.is_upper
    assert A == Q*R

    A = Matrix([[1, -1, 4], [1, 4, -2], [1, 4, 2], [1, -1, 0]])
    Q, R = A.QR_decomposition()
    assert Q.T * Q == eye(Q.cols)
    assert R.is_upper
    assert A == Q*R


def test_nullspace():
    # first test reduced row-ech form
    R = Rational

    M = Matrix([[5, 7, 2,  1],
                [1, 6, 2, -1]])
    out, tmp = M.rref()
    assert out == Matrix([[1, 0, -R(2)/23, R(13)/23],
                          [0, 1,  R(8)/23, R(-6)/23]])

    M = Matrix([[-5, -1,  4, -3, -1],
                [ 1, -1, -1,  1,  0],
                [-1,  0,  0,  0,  0],
                [ 4,  1, -4,  3,  1],
                [-2,  0,  2, -2, -1]])
    assert M*M.nullspace()[0] == Matrix(5, 1, [0]*5)

    M = Matrix([[ 1,  3, 0,  2,  6, 3, 1],
                [-2, -6, 0, -2, -8, 3, 1],
                [ 3,  9, 0,  0,  6, 6, 2],
                [-1, -3, 0,  1,  0, 9, 3]])
    out, tmp = M.rref()
    assert out == Matrix([[1, 3, 0, 0, 2, 0, 0],
                          [0, 0, 0, 1, 2, 0, 0],
                          [0, 0, 0, 0, 0, 1, R(1)/3],
                          [0, 0, 0, 0, 0, 0, 0]])

    # now check the vectors
    basis = M.nullspace()
    assert basis[0] == Matrix([-3, 1, 0, 0, 0, 0, 0])
    assert basis[1] == Matrix([0, 0, 1, 0, 0, 0, 0])
    assert basis[2] == Matrix([-2, 0, 0, -2, 1, 0, 0])
    assert basis[3] == Matrix([0, 0, 0, 0, 0, R(-1)/3, 1])

    # issue 4797; just see that we can do it when rows > cols
    M = Matrix([[1, 2], [2, 4], [3, 6]])
    assert M.nullspace()


def test_columnspace():
    M = Matrix([[ 1,  2,  0,  2,  5],
                [-2, -5,  1, -1, -8],
                [ 0, -3,  3,  4,  1],
                [ 3,  6,  0, -7,  2]])

    # now check the vectors
    basis = M.columnspace()
    assert basis[0] == Matrix([1, -2, 0, 3])
    assert basis[1] == Matrix([2, -5, -3, 6])
    assert basis[2] == Matrix([2, -1, 4, -7])

    #check by columnspace definition
    a, b, c, d, e = symbols('a b c d e')
    X = Matrix([a, b, c, d, e])
    for i in range(len(basis)):
        eq=M*X-basis[i]
        assert len(solve(eq, X)) != 0

    #check if rank-nullity theorem holds
    assert M.rank() == len(basis)
    assert len(M.nullspace()) + len(M.columnspace()) == M.cols


def test_wronskian():
    assert wronskian([cos(x), sin(x)], x) == cos(x)**2 + sin(x)**2
    assert wronskian([exp(x), exp(2*x)], x) == exp(3*x)
    assert wronskian([exp(x), x], x) == exp(x) - x*exp(x)
    assert wronskian([1, x, x**2], x) == 2
    w1 = -6*exp(x)*sin(x)*x + 6*cos(x)*exp(x)*x**2 - 6*exp(x)*cos(x)*x - \
        exp(x)*cos(x)*x**3 + exp(x)*sin(x)*x**3
    assert wronskian([exp(x), cos(x), x**3], x).expand() == w1
    assert wronskian([exp(x), cos(x), x**3], x, method='berkowitz').expand() \
        == w1
    w2 = -x**3*cos(x)**2 - x**3*sin(x)**2 - 6*x*cos(x)**2 - 6*x*sin(x)**2
    assert wronskian([sin(x), cos(x), x**3], x).expand() == w2
    assert wronskian([sin(x), cos(x), x**3], x, method='berkowitz').expand() \
        == w2
    assert wronskian([], x) == 1


def test_eigen():
    R = Rational

    assert eye(3).charpoly(x) == Poly((x - 1)**3, x)
    assert eye(3).charpoly(y) == Poly((y - 1)**3, y)

    M = Matrix([[1, 0, 0],
                [0, 1, 0],
                [0, 0, 1]])

    assert M.eigenvals(multiple=False) == {S.One: 3}

    assert M.eigenvects() == (
        [(1, 3, [Matrix([1, 0, 0]),
                 Matrix([0, 1, 0]),
                 Matrix([0, 0, 1])])])

    assert M.left_eigenvects() == (
        [(1, 3, [Matrix([[1, 0, 0]]),
                 Matrix([[0, 1, 0]]),
                 Matrix([[0, 0, 1]])])])

    M = Matrix([[0, 1, 1],
                [1, 0, 0],
                [1, 1, 1]])

    assert M.eigenvals() == {2*S.One: 1, -S.One: 1, S.Zero: 1}

    assert M.eigenvects() == (
        [
            (-1, 1, [Matrix([-1, 1, 0])]),
            ( 0, 1, [Matrix([0, -1, 1])]),
            ( 2, 1, [Matrix([R(2, 3), R(1, 3), 1])])
        ])

    assert M.left_eigenvects() == (
        [
            (-1, 1, [Matrix([[-2, 1, 1]])]),
            (0, 1, [Matrix([[-1, -1, 1]])]),
            (2, 1, [Matrix([[1, 1, 1]])])
        ])

    a = Symbol('a')
    M = Matrix([[a, 0],
                [0, 1]])

    assert M.eigenvals() == {a: 1, S.One: 1}

    M = Matrix([[1, -1],
                [1,  3]])
    assert M.eigenvects() == ([(2, 2, [Matrix(2, 1, [-1, 1])])])
    assert M.left_eigenvects() == ([(2, 2, [Matrix([[1, 1]])])])

    M = Matrix([[1, 2, 3], [4, 5, 6], [7, 8, 9]])
    a = R(15, 2)
    b = 3*33**R(1, 2)
    c = R(13, 2)
    d = (R(33, 8) + 3*b/8)
    e = (R(33, 8) - 3*b/8)

    def NS(e, n):
        return str(N(e, n))
    r = [
        (a - b/2, 1, [Matrix([(12 + 24/(c - b/2))/((c - b/2)*e) + 3/(c - b/2),
                              (6 + 12/(c - b/2))/e, 1])]),
        (      0, 1, [Matrix([1, -2, 1])]),
        (a + b/2, 1, [Matrix([(12 + 24/(c + b/2))/((c + b/2)*d) + 3/(c + b/2),
                              (6 + 12/(c + b/2))/d, 1])]),
    ]
    r1 = [(NS(r[i][0], 2), NS(r[i][1], 2),
        [NS(j, 2) for j in r[i][2][0]]) for i in range(len(r))]
    r = M.eigenvects()
    r2 = [(NS(r[i][0], 2), NS(r[i][1], 2),
        [NS(j, 2) for j in r[i][2][0]]) for i in range(len(r))]
    assert sorted(r1) == sorted(r2)

    eps = Symbol('eps', real=True)

    M = Matrix([[abs(eps), I*eps    ],
                [-I*eps,   abs(eps) ]])

    assert M.eigenvects() == (
        [
            ( 0, 1, [Matrix([[-I*eps/abs(eps)], [1]])]),
            ( 2*abs(eps), 1, [ Matrix([[I*eps/abs(eps)], [1]]) ] ),
        ])

    assert M.left_eigenvects() == (
        [
            (0, 1, [Matrix([[I*eps/Abs(eps), 1]])]),
            (2*Abs(eps), 1, [Matrix([[-I*eps/Abs(eps), 1]])])
        ])

    M = Matrix(3, 3, [1, 2, 0, 0, 3, 0, 2, -4, 2])
    M._eigenvects = M.eigenvects(simplify=False)
    assert max(i.q for i in M._eigenvects[0][2][0]) > 1
    M._eigenvects = M.eigenvects(simplify=True)
    assert max(i.q for i in M._eigenvects[0][2][0]) == 1
    M = Matrix([[S(1)/4, 1], [1, 1]])
    assert M.eigenvects(simplify=True) == [
        (S(5)/8 + sqrt(73)/8, 1, [Matrix([[-S(3)/8 + sqrt(73)/8], [1]])]),
        (-sqrt(73)/8 + S(5)/8, 1, [Matrix([[-sqrt(73)/8 - S(3)/8], [1]])])]
    assert M.eigenvects(simplify=False) ==[(S(5)/8 + sqrt(73)/8, 1, [Matrix([
       [-1/(-sqrt(73)/8 - S(3)/8)],
       [                     1]])]), (-sqrt(73)/8 + S(5)/8, 1, [Matrix([
       [-1/(-S(3)/8 + sqrt(73)/8)],
       [                     1]])])]

    m = Matrix([[1, .6, .6], [.6, .9, .9], [.9, .6, .6]])
    evals = {-sqrt(385)/20 + S(5)/4: 1, sqrt(385)/20 + S(5)/4: 1, S.Zero: 1}
    assert m.eigenvals() == evals
    nevals = list(sorted(m.eigenvals(rational=False).keys()))
    sevals = list(sorted(evals.keys()))
    assert all(abs(nevals[i] - sevals[i]) < 1e-9 for i in range(len(nevals)))

    # issue 10719
    assert Matrix([]).eigenvals() == {}
    assert Matrix([]).eigenvects() == []


def test_subs():
    assert Matrix([[1, x], [x, 4]]).subs(x, 5) == Matrix([[1, 5], [5, 4]])
    assert Matrix([[x, 2], [x + y, 4]]).subs([[x, -1], [y, -2]]) == \
        Matrix([[-1, 2], [-3, 4]])
    assert Matrix([[x, 2], [x + y, 4]]).subs([(x, -1), (y, -2)]) == \
        Matrix([[-1, 2], [-3, 4]])
    assert Matrix([[x, 2], [x + y, 4]]).subs({x: -1, y: -2}) == \
        Matrix([[-1, 2], [-3, 4]])
    assert Matrix([x*y]).subs({x: y - 1, y: x - 1}, simultaneous=True) == \
        Matrix([(x - 1)*(y - 1)])

    for cls in classes:
        assert Matrix([[2, 0], [0, 2]]) == cls.eye(2).subs(1, 2)

def test_xreplace():
    assert Matrix([[1, x], [x, 4]]).xreplace({x: 5}) == \
        Matrix([[1, 5], [5, 4]])
    assert Matrix([[x, 2], [x + y, 4]]).xreplace({x: -1, y: -2}) == \
        Matrix([[-1, 2], [-3, 4]])
    for cls in classes:
        assert Matrix([[2, 0], [0, 2]]) == cls.eye(2).xreplace({1: 2})

def test_simplify():
    f, n = symbols('f, n')

    M = Matrix([[            1/x + 1/y,                 (x + x*y) / x  ],
                [ (f(x) + y*f(x))/f(x), 2 * (1/n - cos(n * pi)/n) / pi ]])
    M.simplify()
    assert M == Matrix([[ (x + y)/(x * y),                        1 + y ],
                        [           1 + y, 2*((1 - 1*cos(pi*n))/(pi*n)) ]])
    eq = (1 + x)**2
    M = Matrix([[eq]])
    M.simplify()
    assert M == Matrix([[eq]])
    M.simplify(ratio=oo) == M
    assert M == Matrix([[eq.simplify(ratio=oo)]])


def test_transpose():
    M = Matrix([[1, 2, 3, 4, 5, 6, 7, 8, 9, 0],
                [1, 2, 3, 4, 5, 6, 7, 8, 9, 0]])
    assert M.T == Matrix( [ [1, 1],
                            [2, 2],
                            [3, 3],
                            [4, 4],
                            [5, 5],
                            [6, 6],
                            [7, 7],
                            [8, 8],
                            [9, 9],
                            [0, 0] ])
    assert M.T.T == M
    assert M.T == M.transpose()


def test_conjugate():
    M = Matrix([[0, I, 5],
                [1, 2, 0]])

    assert M.T == Matrix([[0, 1],
                          [I, 2],
                          [5, 0]])

    assert M.C == Matrix([[0, -I, 5],
                          [1,  2, 0]])
    assert M.C == M.conjugate()

    assert M.H == M.T.C
    assert M.H == Matrix([[ 0, 1],
                          [-I, 2],
                          [ 5, 0]])


def test_conj_dirac():
    raises(AttributeError, lambda: eye(3).D)

    M = Matrix([[1, I, I, I],
                [0, 1, I, I],
                [0, 0, 1, I],
                [0, 0, 0, 1]])

    assert M.D == Matrix([[ 1,  0,  0,  0],
                          [-I,  1,  0,  0],
                          [-I, -I, -1,  0],
                          [-I, -I,  I, -1]])


def test_trace():
    M = Matrix([[1, 0, 0],
                [0, 5, 0],
                [0, 0, 8]])
    assert M.trace() == 14


def test_shape():
    M = Matrix([[x, 0, 0],
                [0, y, 0]])
    assert M.shape == (2, 3)


def test_col_row_op():
    M = Matrix([[x, 0, 0],
                [0, y, 0]])
    M.row_op(1, lambda r, j: r + j + 1)
    assert M == Matrix([[x,     0, 0],
                        [1, y + 2, 3]])

    M.col_op(0, lambda c, j: c + y**j)
    assert M == Matrix([[x + 1,     0, 0],
                        [1 + y, y + 2, 3]])

    # neither row nor slice give copies that allow the original matrix to
    # be changed
    assert M.row(0) == Matrix([[x + 1, 0, 0]])
    r1 = M.row(0)
    r1[0] = 42
    assert M[0, 0] == x + 1
    r1 = M[0, :-1]  # also testing negative slice
    r1[0] = 42
    assert M[0, 0] == x + 1
    c1 = M.col(0)
    assert c1 == Matrix([x + 1, 1 + y])
    c1[0] = 0
    assert M[0, 0] == x + 1
    c1 = M[:, 0]
    c1[0] = 42
    assert M[0, 0] == x + 1


def test_zip_row_op():
    for cls in classes[:2]: # XXX: immutable matrices don't support row ops
        M = cls.eye(3)
        M.zip_row_op(1, 0, lambda v, u: v + 2*u)
        assert M == cls([[1, 0, 0],
                         [2, 1, 0],
                         [0, 0, 1]])

        M = cls.eye(3)*2
        M[0, 1] = -1
        M.zip_row_op(1, 0, lambda v, u: v + 2*u); M
        assert M == cls([[2, -1, 0],
                         [4,  0, 0],
                         [0,  0, 2]])

def test_issue_3950():
    m = Matrix([1, 2, 3])
    a = Matrix([1, 2, 3])
    b = Matrix([2, 2, 3])
    assert not (m in [])
    assert not (m in [1])
    assert m != 1
    assert m == a
    assert m != b


def test_issue_3981():
    class Index1(object):
        def __index__(self):
            return 1

    class Index2(object):
        def __index__(self):
            return 2
    index1 = Index1()
    index2 = Index2()

    m = Matrix([1, 2, 3])

    assert m[index2] == 3

    m[index2] = 5
    assert m[2] == 5

    m = Matrix([[1, 2, 3], [4, 5, 6]])
    assert m[index1, index2] == 6
    assert m[1, index2] == 6
    assert m[index1, 2] == 6

    m[index1, index2] = 4
    assert m[1, 2] == 4
    m[1, index2] = 6
    assert m[1, 2] == 6
    m[index1, 2] = 8
    assert m[1, 2] == 8


def test_evalf():
    a = Matrix([sqrt(5), 6])
    assert all(a.evalf()[i] == a[i].evalf() for i in range(2))
    assert all(a.evalf(2)[i] == a[i].evalf(2) for i in range(2))
    assert all(a.n(2)[i] == a[i].n(2) for i in range(2))


def test_is_symbolic():
    a = Matrix([[x, x], [x, x]])
    assert a.is_symbolic() is True
    a = Matrix([[1, 2, 3, 4], [5, 6, 7, 8]])
    assert a.is_symbolic() is False
    a = Matrix([[1, 2, 3, 4], [5, 6, x, 8]])
    assert a.is_symbolic() is True
    a = Matrix([[1, x, 3]])
    assert a.is_symbolic() is True
    a = Matrix([[1, 2, 3]])
    assert a.is_symbolic() is False
    a = Matrix([[1], [x], [3]])
    assert a.is_symbolic() is True
    a = Matrix([[1], [2], [3]])
    assert a.is_symbolic() is False


def test_is_upper():
    a = Matrix([[1, 2, 3]])
    assert a.is_upper is True
    a = Matrix([[1], [2], [3]])
    assert a.is_upper is False
    a = zeros(4, 2)
    assert a.is_upper is True


def test_is_lower():
    a = Matrix([[1, 2, 3]])
    assert a.is_lower is False
    a = Matrix([[1], [2], [3]])
    assert a.is_lower is True


def test_is_nilpotent():
    a = Matrix(4, 4, [0, 2, 1, 6, 0, 0, 1, 2, 0, 0, 0, 3, 0, 0, 0, 0])
    assert a.is_nilpotent()
    a = Matrix([[1, 0], [0, 1]])
    assert not a.is_nilpotent()
    a = Matrix([])
    assert a.is_nilpotent()


def test_zeros_ones_fill():
    n, m = 3, 5

    a = zeros(n, m)
    a.fill( 5 )

    b = 5 * ones(n, m)

    assert a == b
    assert a.rows == b.rows == 3
    assert a.cols == b.cols == 5
    assert a.shape == b.shape == (3, 5)
    assert zeros(2) == zeros(2, 2)
    assert ones(2) == ones(2, 2)
    assert zeros(2, 3) == Matrix(2, 3, [0]*6)
    assert ones(2, 3) == Matrix(2, 3, [1]*6)


def test_empty_zeros():
    a = zeros(0)
    assert a == Matrix()
    a = zeros(0, 2)
    assert a.rows == 0
    assert a.cols == 2
    a = zeros(2, 0)
    assert a.rows == 2
    assert a.cols == 0


def test_issue_3749():
    a = Matrix([[x**2, x*y], [x*sin(y), x*cos(y)]])
    assert a.diff(x) == Matrix([[2*x, y], [sin(y), cos(y)]])
    assert Matrix([
        [x, -x, x**2],
        [exp(x), 1/x - exp(-x), x + 1/x]]).limit(x, oo) == \
        Matrix([[oo, -oo, oo], [oo, 0, oo]])
    assert Matrix([
        [(exp(x) - 1)/x, 2*x + y*x, x**x ],
        [1/x, abs(x), abs(sin(x + 1))]]).limit(x, 0) == \
        Matrix([[1, 0, 1], [oo, 0, sin(1)]])
    assert a.integrate(x) == Matrix([
        [Rational(1, 3)*x**3, y*x**2/2],
        [x**2*sin(y)/2, x**2*cos(y)/2]])


def test_inv_iszerofunc():
    A = eye(4)
    A.col_swap(0, 1)
    for method in "GE", "LU":
        assert A.inv(method=method, iszerofunc=lambda x: x == 0) == \
            A.inv(method="ADJ")


def test_jacobian_metrics():
    rho, phi = symbols("rho,phi")
    X = Matrix([rho*cos(phi), rho*sin(phi)])
    Y = Matrix([rho, phi])
    J = X.jacobian(Y)
    assert J == X.jacobian(Y.T)
    assert J == (X.T).jacobian(Y)
    assert J == (X.T).jacobian(Y.T)
    g = J.T*eye(J.shape[0])*J
    g = g.applyfunc(trigsimp)
    assert g == Matrix([[1, 0], [0, rho**2]])


def test_issue_4564():
    X = Matrix([exp(x + y + z), exp(x + y + z), exp(x + y + z)])
    Y = Matrix([x, y, z])
    for i in range(1, 3):
        for j in range(1, 3):
            X_slice = X[:i, :]
            Y_slice = Y[:j, :]
            J = X_slice.jacobian(Y_slice)
            assert J.rows == i
            assert J.cols == j
            for k in range(j):
                assert J[:, k] == X_slice


def test_nonvectorJacobian():
    X = Matrix([[exp(x + y + z), exp(x + y + z)],
                [exp(x + y + z), exp(x + y + z)]])
    raises(TypeError, lambda: X.jacobian(Matrix([x, y, z])))
    X = X[0, :]
    Y = Matrix([[x, y], [x, z]])
    raises(TypeError, lambda: X.jacobian(Y))
    raises(TypeError, lambda: X.jacobian(Matrix([ [x, y], [x, z] ])))


def test_vec():
    m = Matrix([[1, 3], [2, 4]])
    m_vec = m.vec()
    assert m_vec.cols == 1
    for i in range(4):
        assert m_vec[i] == i + 1


def test_vech():
    m = Matrix([[1, 2], [2, 3]])
    m_vech = m.vech()
    assert m_vech.cols == 1
    for i in range(3):
        assert m_vech[i] == i + 1
    m_vech = m.vech(diagonal=False)
    assert m_vech[0] == 2

    m = Matrix([[1, x*(x + y)], [y*x + x**2, 1]])
    m_vech = m.vech(diagonal=False)
    assert m_vech[0] == x*(x + y)

    m = Matrix([[1, x*(x + y)], [y*x, 1]])
    m_vech = m.vech(diagonal=False, check_symmetry=False)
    assert m_vech[0] == y*x


def test_vech_errors():
    m = Matrix([[1, 3]])
    raises(ShapeError, lambda: m.vech())
    m = Matrix([[1, 3], [2, 4]])
    raises(ValueError, lambda: m.vech())
    raises(ShapeError, lambda: Matrix([ [1, 3] ]).vech())
    raises(ValueError, lambda: Matrix([ [1, 3], [2, 4] ]).vech())


def test_diag():
    a = Matrix([[1, 2], [2, 3]])
    b = Matrix([[3, x], [y, 3]])
    c = Matrix([[3, x, 3], [y, 3, z], [x, y, z]])
    assert diag(a, b, b) == Matrix([
        [1, 2, 0, 0, 0, 0],
        [2, 3, 0, 0, 0, 0],
        [0, 0, 3, x, 0, 0],
        [0, 0, y, 3, 0, 0],
        [0, 0, 0, 0, 3, x],
        [0, 0, 0, 0, y, 3],
    ])
    assert diag(a, b, c) == Matrix([
        [1, 2, 0, 0, 0, 0, 0],
        [2, 3, 0, 0, 0, 0, 0],
        [0, 0, 3, x, 0, 0, 0],
        [0, 0, y, 3, 0, 0, 0],
        [0, 0, 0, 0, 3, x, 3],
        [0, 0, 0, 0, y, 3, z],
        [0, 0, 0, 0, x, y, z],
    ])
    assert diag(a, c, b) == Matrix([
        [1, 2, 0, 0, 0, 0, 0],
        [2, 3, 0, 0, 0, 0, 0],
        [0, 0, 3, x, 3, 0, 0],
        [0, 0, y, 3, z, 0, 0],
        [0, 0, x, y, z, 0, 0],
        [0, 0, 0, 0, 0, 3, x],
        [0, 0, 0, 0, 0, y, 3],
    ])
    a = Matrix([x, y, z])
    b = Matrix([[1, 2], [3, 4]])
    c = Matrix([[5, 6]])
    assert diag(a, 7, b, c) == Matrix([
        [x, 0, 0, 0, 0, 0],
        [y, 0, 0, 0, 0, 0],
        [z, 0, 0, 0, 0, 0],
        [0, 7, 0, 0, 0, 0],
        [0, 0, 1, 2, 0, 0],
        [0, 0, 3, 4, 0, 0],
        [0, 0, 0, 0, 5, 6],
    ])
    assert diag(1, [2, 3], [[4, 5]]) == Matrix([
        [1, 0, 0, 0],
        [0, 2, 0, 0],
        [0, 3, 0, 0],
        [0, 0, 4, 5]])


def test_get_diag_blocks1():
    a = Matrix([[1, 2], [2, 3]])
    b = Matrix([[3, x], [y, 3]])
    c = Matrix([[3, x, 3], [y, 3, z], [x, y, z]])
    assert a.get_diag_blocks() == [a]
    assert b.get_diag_blocks() == [b]
    assert c.get_diag_blocks() == [c]


def test_get_diag_blocks2():
    a = Matrix([[1, 2], [2, 3]])
    b = Matrix([[3, x], [y, 3]])
    c = Matrix([[3, x, 3], [y, 3, z], [x, y, z]])
    assert diag(a, b, b).get_diag_blocks() == [a, b, b]
    assert diag(a, b, c).get_diag_blocks() == [a, b, c]
    assert diag(a, c, b).get_diag_blocks() == [a, c, b]
    assert diag(c, c, b).get_diag_blocks() == [c, c, b]


def test_inv_block():
    a = Matrix([[1, 2], [2, 3]])
    b = Matrix([[3, x], [y, 3]])
    c = Matrix([[3, x, 3], [y, 3, z], [x, y, z]])
    A = diag(a, b, b)
    assert A.inv(try_block_diag=True) == diag(a.inv(), b.inv(), b.inv())
    A = diag(a, b, c)
    assert A.inv(try_block_diag=True) == diag(a.inv(), b.inv(), c.inv())
    A = diag(a, c, b)
    assert A.inv(try_block_diag=True) == diag(a.inv(), c.inv(), b.inv())
    A = diag(a, a, b, a, c, a)
    assert A.inv(try_block_diag=True) == diag(
        a.inv(), a.inv(), b.inv(), a.inv(), c.inv(), a.inv())
    assert A.inv(try_block_diag=True, method="ADJ") == diag(
        a.inv(method="ADJ"), a.inv(method="ADJ"), b.inv(method="ADJ"),
        a.inv(method="ADJ"), c.inv(method="ADJ"), a.inv(method="ADJ"))


def test_creation_args():
    """
    Check that matrix dimensions can be specified using any reasonable type
    (see issue 4614).
    """
    raises(ValueError, lambda: zeros(3, -1))
    raises(TypeError, lambda: zeros(1, 2, 3, 4))
    assert zeros(long(3)) == zeros(3)
    assert zeros(Integer(3)) == zeros(3)
    assert zeros(3.) == zeros(3)
    assert eye(long(3)) == eye(3)
    assert eye(Integer(3)) == eye(3)
    assert eye(3.) == eye(3)
    assert ones(long(3), Integer(4)) == ones(3, 4)
    raises(TypeError, lambda: Matrix(5))
    raises(TypeError, lambda: Matrix(1, 2))


def test_diagonal_symmetrical():
    m = Matrix(2, 2, [0, 1, 1, 0])
    assert not m.is_diagonal()
    assert m.is_symmetric()
    assert m.is_symmetric(simplify=False)

    m = Matrix(2, 2, [1, 0, 0, 1])
    assert m.is_diagonal()

    m = diag(1, 2, 3)
    assert m.is_diagonal()
    assert m.is_symmetric()

    m = Matrix(3, 3, [1, 0, 0, 0, 2, 0, 0, 0, 3])
    assert m == diag(1, 2, 3)

    m = Matrix(2, 3, zeros(2, 3))
    assert not m.is_symmetric()
    assert m.is_diagonal()

    m = Matrix(((5, 0), (0, 6), (0, 0)))
    assert m.is_diagonal()

    m = Matrix(((5, 0, 0), (0, 6, 0)))
    assert m.is_diagonal()

    m = Matrix(3, 3, [1, x**2 + 2*x + 1, y, (x + 1)**2, 2, 0, y, 0, 3])
    assert m.is_symmetric()
    assert not m.is_symmetric(simplify=False)
    assert m.expand().is_symmetric(simplify=False)


def test_diagonalization():
    m = Matrix(3, 2, [-3, 1, -3, 20, 3, 10])
    assert not m.is_diagonalizable()
    assert not m.is_symmetric()
    raises(NonSquareMatrixError, lambda: m.diagonalize())

    # diagonalizable
    m = diag(1, 2, 3)
    (P, D) = m.diagonalize()
    assert P == eye(3)
    assert D == m

    m = Matrix(2, 2, [0, 1, 1, 0])
    assert m.is_symmetric()
    assert m.is_diagonalizable()
    (P, D) = m.diagonalize()
    assert P.inv() * m * P == D

    m = Matrix(2, 2, [1, 0, 0, 3])
    assert m.is_symmetric()
    assert m.is_diagonalizable()
    (P, D) = m.diagonalize()
    assert P.inv() * m * P == D
    assert P == eye(2)
    assert D == m

    m = Matrix(2, 2, [1, 1, 0, 0])
    assert m.is_diagonalizable()
    (P, D) = m.diagonalize()
    assert P.inv() * m * P == D

    m = Matrix(3, 3, [1, 2, 0, 0, 3, 0, 2, -4, 2])
    assert m.is_diagonalizable()
    (P, D) = m.diagonalize()
    assert P.inv() * m * P == D
    for i in P:
        assert i.as_numer_denom()[1] == 1

    m = Matrix(2, 2, [1, 0, 0, 0])
    assert m.is_diagonal()
    assert m.is_diagonalizable()
    (P, D) = m.diagonalize()
    assert P.inv() * m * P == D
    assert P == Matrix([[0, 1], [1, 0]])

    # diagonalizable, complex only
    m = Matrix(2, 2, [0, 1, -1, 0])
    assert not m.is_diagonalizable(True)
    raises(MatrixError, lambda: m.diagonalize(True))
    assert m.is_diagonalizable()
    (P, D) = m.diagonalize()
    assert P.inv() * m * P == D

    # not diagonalizable
    m = Matrix(2, 2, [0, 1, 0, 0])
    assert not m.is_diagonalizable()
    raises(MatrixError, lambda: m.diagonalize())

    m = Matrix(3, 3, [-3, 1, -3, 20, 3, 10, 2, -2, 4])
    assert not m.is_diagonalizable()
    raises(MatrixError, lambda: m.diagonalize())

    # symbolic
    a, b, c, d = symbols('a b c d')
    m = Matrix(2, 2, [a, c, c, b])
    assert m.is_symmetric()
    assert m.is_diagonalizable()


@XFAIL
def test_eigen_vects():
    m = Matrix(2, 2, [1, 0, 0, I])
    raises(NotImplementedError, lambda: m.is_diagonalizable(True))
    # !!! bug because of eigenvects() or roots(x**2 + (-1 - I)*x + I, x)
    # see issue 5292
    assert not m.is_diagonalizable(True)
    raises(MatrixError, lambda: m.diagonalize(True))
    (P, D) = m.diagonalize(True)


def test_jordan_form():

    m = Matrix(3, 2, [-3, 1, -3, 20, 3, 10])
    raises(NonSquareMatrixError, lambda: m.jordan_form())

    # diagonalizable
    m = Matrix(3, 3, [7, -12, 6, 10, -19, 10, 12, -24, 13])
    Jmust = Matrix(3, 3, [-1, 0, 0, 0, 1, 0, 0, 0, 1])
    P, J = m.jordan_form()
    assert Jmust == J
    assert Jmust == m.diagonalize()[1]

    # m = Matrix(3, 3, [0, 6, 3, 1, 3, 1, -2, 2, 1])
    # m.jordan_form()  # very long
    # m.jordan_form()  #

    # diagonalizable, complex only

    # Jordan cells
    # complexity: one of eigenvalues is zero
    m = Matrix(3, 3, [0, 1, 0, -4, 4, 0, -2, 1, 2])
    # The blocks are ordered according to the value of their eigenvalues,
    # in order to make the matrix compatible with .diagonalize()
    Jmust = Matrix(3, 3, [2, 1, 0, 0, 2, 0, 0, 0, 2])
    P, J = m.jordan_form()
    assert Jmust == J

    # complexity: all of eigenvalues are equal
    m = Matrix(3, 3, [2, 6, -15, 1, 1, -5, 1, 2, -6])
    # Jmust = Matrix(3, 3, [-1, 0, 0, 0, -1, 1, 0, 0, -1])
    # same here see 1456ff
    Jmust = Matrix(3, 3, [-1, 1, 0, 0, -1, 0, 0, 0, -1])
    P, J = m.jordan_form()
    assert Jmust == J

    # complexity: two of eigenvalues are zero
    m = Matrix(3, 3, [4, -5, 2, 5, -7, 3, 6, -9, 4])
    Jmust = Matrix(3, 3, [0, 1, 0, 0, 0, 0, 0, 0, 1])
    P, J = m.jordan_form()
    assert Jmust == J

    m = Matrix(4, 4, [6, 5, -2, -3, -3, -1, 3, 3, 2, 1, -2, -3, -1, 1, 5, 5])
    Jmust = Matrix(4, 4, [2, 1, 0, 0,
                          0, 2, 0, 0,
              0, 0, 2, 1,
              0, 0, 0, 2]
              )
    P, J = m.jordan_form()
    assert Jmust == J

    m = Matrix(4, 4, [6, 2, -8, -6, -3, 2, 9, 6, 2, -2, -8, -6, -1, 0, 3, 4])
    # Jmust = Matrix(4, 4, [2, 0, 0, 0, 0, 2, 1, 0, 0, 0, 2, 0, 0, 0, 0, -2])
    # same here see 1456ff
    Jmust = Matrix(4, 4, [-2, 0, 0, 0,
                           0, 2, 1, 0,
                           0, 0, 2, 0,
                           0, 0, 0, 2])
    P, J = m.jordan_form()
    assert Jmust == J

    m = Matrix(4, 4, [5, 4, 2, 1, 0, 1, -1, -1, -1, -1, 3, 0, 1, 1, -1, 2])
    assert not m.is_diagonalizable()
    Jmust = Matrix(4, 4, [1, 0, 0, 0, 0, 2, 0, 0, 0, 0, 4, 1, 0, 0, 0, 4])
    P, J = m.jordan_form()
    assert Jmust == J


def test_jordan_form_complex_issue_9274():
    A = Matrix([[ 2,  4,  1,  0],
                [-4,  2,  0,  1],
                [ 0,  0,  2,  4],
                [ 0,  0, -4,  2]])
    p = 2 - 4*I;
    q = 2 + 4*I;
    Jmust1 = Matrix([[p, 1, 0, 0],
                     [0, p, 0, 0],
                     [0, 0, q, 1],
                     [0, 0, 0, q]])
    Jmust2 = Matrix([[q, 1, 0, 0],
                     [0, q, 0, 0],
                     [0, 0, p, 1],
                     [0, 0, 0, p]])
    P, J = A.jordan_form()
    assert J == Jmust1 or J == Jmust2
    assert simplify(P*J*P.inv()) == A

def test_issue_10220():
    # two non-orthogonal Jordan blocks with eigenvalue 1
    M = Matrix([[1, 0, 0, 1],
                [0, 1, 1, 0],
                [0, 0, 1, 1],
                [0, 0, 0, 1]])
    P, J = M.jordan_form()
    assert P == Matrix([[0, 1, 0, 1],
                        [1, 0, 0, 0],
                        [0, 1, 0, 0],
                        [0, 0, 1, 0]])
    assert J == Matrix([
                        [1, 1, 0, 0],
                        [0, 1, 1, 0],
                        [0, 0, 1, 0],
                        [0, 0, 0, 1]])


def test_Matrix_berkowitz_charpoly():
    UA, K_i, K_w = symbols('UA K_i K_w')

    A = Matrix([[-K_i - UA + K_i**2/(K_i + K_w),       K_i*K_w/(K_i + K_w)],
                [           K_i*K_w/(K_i + K_w), -K_w + K_w**2/(K_i + K_w)]])

    charpoly = A.charpoly(x)

    assert charpoly == \
        Poly(x**2 + (K_i*UA + K_w*UA + 2*K_i*K_w)/(K_i + K_w)*x +
        K_i*K_w*UA/(K_i + K_w), x, domain='ZZ(K_i,K_w,UA)')

    assert type(charpoly) is PurePoly

    A = Matrix([[1, 3], [2, 0]])

    assert A.charpoly() == A.charpoly(x) == PurePoly(x**2 - x - 6)


def test_exp():
    m = Matrix([[3, 4], [0, -2]])
    m_exp = Matrix([[exp(3), -4*exp(-2)/5 + 4*exp(3)/5], [0, exp(-2)]])
    assert m.exp() == m_exp
    assert exp(m) == m_exp

    m = Matrix([[1, 0], [0, 1]])
    assert m.exp() == Matrix([[E, 0], [0, E]])
    assert exp(m) == Matrix([[E, 0], [0, E]])


def test_has():
    A = Matrix(((x, y), (2, 3)))
    assert A.has(x)
    assert not A.has(z)
    assert A.has(Symbol)

    A = A.subs(x, 2)
    assert not A.has(x)

def test_LU_decomposition_compact_iszerofunc():
    # Test if callable passed to matrices.LU_decomposition(method='compact') as iszerofunc keyword argument is used inside
    # matrices.LU_decomposition(method='compact')
    magic_string = "I got passed in!"
    def goofyiszero(value):
        raise ValueError(magic_string)

    try:
        lu, p = Matrix([[1, 0], [0, 1]]).LU_decomposition(iszerofunc=goofyiszero, method='compact')
    except ValueError as err:
        assert magic_string == err.args[0]
        return

    assert False

def test_LU_decomposition_iszerofunc():
    # Test if callable passed to matrices.LU_decomposition() as iszerofunc keyword argument is used inside
    # matrices.LU_decomposition(method='compact')
    magic_string = "I got passed in!"
    def goofyiszero(value):
        raise ValueError(magic_string)

    try:
        l, u, p = Matrix([[1, 0], [0, 1]]).LU_decomposition(iszerofunc=goofyiszero)
    except ValueError as err:
        assert magic_string == err.args[0]
        return

    assert False

def test_find_reasonable_pivot_naive_finds_guaranteed_nonzero1():
    # Test if matrices._find_reasonable_pivot_naive()
    # finds a guaranteed non-zero pivot when the
    # some of the candidate pivots are symbolic expressions.
    # Keyword argument: simpfunc=None indicates that no simplifications
    # should be performed during the search.
    x = Symbol('x')
    column = Matrix(3, 1, [x, cos(x)**2 + sin(x)**2, Rational(1, 2)])
    pivot_offset, pivot_val, pivot_assumed_nonzero, simplified =\
        _find_reasonable_pivot_naive(column)
    assert pivot_val == Rational(1, 2)

def test_find_reasonable_pivot_naive_finds_guaranteed_nonzero2():
    # Test if matrices._find_reasonable_pivot_naive()
    # finds a guaranteed non-zero pivot when the
    # some of the candidate pivots are symbolic expressions.
    # Keyword argument: simpfunc=_simplify indicates that the search
    # should attempt to simplify candidate pivots.
    x = Symbol('x')
    column = Matrix(3, 1,
                    [x,
                     cos(x)**2+sin(x)**2+x**2,
                     cos(x)**2+sin(x)**2])
    pivot_offset, pivot_val, pivot_assumed_nonzero, simplified =\
        _find_reasonable_pivot_naive(column, simpfunc=_simplify)
    assert pivot_val == 1

def test_find_reasonable_pivot_naive_simplifies():
    # Test if matrices._find_reasonable_pivot_naive()
    # simplifies candidate pivots, and reports
    # their offsets correctly.
    x = Symbol('x')
    column = Matrix(3, 1,
                    [x,
                     cos(x)**2+sin(x)**2+x,
                     cos(x)**2+sin(x)**2])
    pivot_offset, pivot_val, pivot_assumed_nonzero, simplified =\
        _find_reasonable_pivot_naive(column, simpfunc=_simplify)

    assert len(simplified) == 2
    assert simplified[0][0] == 1
    assert simplified[0][1] == 1+x
    assert simplified[1][0] == 2
    assert simplified[1][1] == 1

def test_errors():
    raises(ValueError, lambda: Matrix([[1, 2], [1]]))
    raises(IndexError, lambda: Matrix([[1, 2]])[1.2, 5])
    raises(IndexError, lambda: Matrix([[1, 2]])[1, 5.2])
    raises(ValueError, lambda: randMatrix(3, c=4, symmetric=True))
    raises(ValueError, lambda: Matrix([1, 2]).reshape(4, 6))
    raises(ShapeError,
        lambda: Matrix([[1, 2], [3, 4]]).copyin_matrix([1, 0], Matrix([1, 2])))
    raises(TypeError, lambda: Matrix([[1, 2], [3, 4]]).copyin_list([0,
           1], set([])))
    raises(NonSquareMatrixError, lambda: Matrix([[1, 2, 3], [2, 3, 0]]).inv())
    raises(ShapeError,
        lambda: Matrix(1, 2, [1, 2]).row_join(Matrix([[1, 2], [3, 4]])))
    raises(
        ShapeError, lambda: Matrix([1, 2]).col_join(Matrix([[1, 2], [3, 4]])))
    raises(ShapeError, lambda: Matrix([1]).row_insert(1, Matrix([[1,
           2], [3, 4]])))
    raises(ShapeError, lambda: Matrix([1]).col_insert(1, Matrix([[1,
           2], [3, 4]])))
    raises(NonSquareMatrixError, lambda: Matrix([1, 2]).trace())
    raises(TypeError, lambda: Matrix([1]).applyfunc(1))
    raises(ShapeError, lambda: Matrix([1]).LUsolve(Matrix([[1, 2], [3, 4]])))
    raises(MatrixError, lambda: Matrix([[1, 2, 3], [4, 5, 6], [7, 8, 9]
           ]).QR_decomposition(rankcheck=True))
    raises(MatrixError, lambda: Matrix(1, 2, [1, 2]).QR_decomposition())
    raises(ValueError, lambda: Matrix([[1, 2], [3, 4]]).minor(4, 5))
    raises(ValueError, lambda: Matrix([[1, 2], [3, 4]]).minor_submatrix(4, 5))
    raises(TypeError, lambda: Matrix([1, 2, 3]).cross(1))
    raises(TypeError, lambda: Matrix([1, 2, 3]).dot(1))
    raises(ShapeError, lambda: Matrix([1, 2, 3]).dot(Matrix([1, 2])))
    raises(ShapeError, lambda: Matrix([1, 2]).dot([]))
    raises(TypeError, lambda: Matrix([1, 2]).dot('a'))
    raises(NonSquareMatrixError, lambda: Matrix([1, 2, 3]).exp())
    raises(ShapeError, lambda: Matrix([[1, 2], [3, 4]]).normalized())
    raises(ValueError, lambda: Matrix([1, 2]).inv(method='not a method'))
    raises(NonSquareMatrixError, lambda: Matrix([1, 2]).inverse_GE())
    raises(ValueError, lambda: Matrix([[1, 2], [1, 2]]).inverse_GE())
    raises(NonSquareMatrixError, lambda: Matrix([1, 2]).inverse_ADJ())
    raises(ValueError, lambda: Matrix([[1, 2], [1, 2]]).inverse_ADJ())
    raises(NonSquareMatrixError, lambda: Matrix([1, 2]).inverse_LU())
    raises(NonSquareMatrixError, lambda: Matrix([1, 2]).is_nilpotent())
    raises(NonSquareMatrixError, lambda: Matrix([1, 2]).det())
    raises(ValueError,
        lambda: Matrix([[1, 2], [3, 4]]).det(method='Not a real method'))
    raises(ValueError,
        lambda: hessian(Matrix([[1, 2], [3, 4]]), Matrix([[1, 2], [2, 1]])))
    raises(ValueError, lambda: hessian(Matrix([[1, 2], [3, 4]]), []))
    raises(ValueError, lambda: hessian(Symbol('x')**2, 'a'))
    raises(IndexError, lambda: eye(3)[5, 2])
    raises(IndexError, lambda: eye(3)[2, 5])
    M = Matrix(((1, 2, 3, 4), (5, 6, 7, 8), (9, 10, 11, 12), (13, 14, 15, 16)))
    raises(ValueError, lambda: M.det('method=LU_decomposition()'))


def test_len():
    assert len(Matrix()) == 0
    assert len(Matrix([[1, 2]])) == len(Matrix([[1], [2]])) == 2
    assert len(Matrix(0, 2, lambda i, j: 0)) == \
        len(Matrix(2, 0, lambda i, j: 0)) == 0
    assert len(Matrix([[0, 1, 2], [3, 4, 5]])) == 6
    assert Matrix([1]) == Matrix([[1]])
    assert not Matrix()
    assert Matrix() == Matrix([])


def test_integrate():
    A = Matrix(((1, 4, x), (y, 2, 4), (10, 5, x**2)))
    assert A.integrate(x) == \
        Matrix(((x, 4*x, x**2/2), (x*y, 2*x, 4*x), (10*x, 5*x, x**3/3)))
    assert A.integrate(y) == \
        Matrix(((y, 4*y, x*y), (y**2/2, 2*y, 4*y), (10*y, 5*y, y*x**2)))


def test_limit():
    A = Matrix(((1, 4, sin(x)/x), (y, 2, 4), (10, 5, x**2 + 1)))
    assert A.limit(x, 0) == Matrix(((1, 4, 1), (y, 2, 4), (10, 5, 1)))


def test_diff():
    A = MutableDenseMatrix(((1, 4, x), (y, 2, 4), (10, 5, x**2 + 1)))
    assert A.diff(x) == MutableDenseMatrix(((0, 0, 1), (0, 0, 0), (0, 0, 2*x)))
    assert A.diff(y) == MutableDenseMatrix(((0, 0, 0), (1, 0, 0), (0, 0, 0)))

    assert diff(A, x) == MutableDenseMatrix(((0, 0, 1), (0, 0, 0), (0, 0, 2*x)))
    assert diff(A, y) == MutableDenseMatrix(((0, 0, 0), (1, 0, 0), (0, 0, 0)))

    A_imm = A.as_immutable()
    assert A_imm.diff(x) == ImmutableDenseMatrix(((0, 0, 1), (0, 0, 0), (0, 0, 2*x)))
    assert A_imm.diff(y) == ImmutableDenseMatrix(((0, 0, 0), (1, 0, 0), (0, 0, 0)))

    assert diff(A_imm, x) == ImmutableDenseMatrix(((0, 0, 1), (0, 0, 0), (0, 0, 2*x)))
    assert diff(A_imm, y) == ImmutableDenseMatrix(((0, 0, 0), (1, 0, 0), (0, 0, 0)))


def test_getattr():
    A = Matrix(((1, 4, x), (y, 2, 4), (10, 5, x**2 + 1)))
    raises(AttributeError, lambda: A.nonexistantattribute)
    assert getattr(A, 'diff')(x) == Matrix(((0, 0, 1), (0, 0, 0), (0, 0, 2*x)))


def test_hessenberg():
    A = Matrix([[3, 4, 1], [2, 4, 5], [0, 1, 2]])
    assert A.is_upper_hessenberg
    A = A.T
    assert A.is_lower_hessenberg
    A[0, -1] = 1
    assert A.is_lower_hessenberg is False

    A = Matrix([[3, 4, 1], [2, 4, 5], [3, 1, 2]])
    assert not A.is_upper_hessenberg

    A = zeros(5, 2)
    assert A.is_upper_hessenberg


def test_cholesky_solve():
    A = Matrix([[2, 3, 5],
                [3, 6, 2],
                [8, 3, 6]])
    x = Matrix(3, 1, [3, 7, 5])
    b = A*x
    soln = A.cholesky_solve(b)
    assert soln == x
    A = Matrix([[0, -1, 2],
                [5, 10, 7],
                [8,  3, 4]])
    x = Matrix(3, 1, [-1, 2, 5])
    b = A*x
    soln = A.cholesky_solve(b)
    assert soln == x


def test_LDLsolve():
    A = Matrix([[2, 3, 5],
                [3, 6, 2],
                [8, 3, 6]])
    x = Matrix(3, 1, [3, 7, 5])
    b = A*x
    soln = A.LDLsolve(b)
    assert soln == x
    A = Matrix([[0, -1, 2],
                [5, 10, 7],
                [8,  3, 4]])
    x = Matrix(3, 1, [-1, 2, 5])
    b = A*x
    soln = A.LDLsolve(b)
    assert soln == x


def test_lower_triangular_solve():

    raises(NonSquareMatrixError,
        lambda: Matrix([1, 0]).lower_triangular_solve(Matrix([0, 1])))
    raises(ShapeError,
        lambda: Matrix([[1, 0], [0, 1]]).lower_triangular_solve(Matrix([1])))
    raises(ValueError,
        lambda: Matrix([[2, 1], [1, 2]]).lower_triangular_solve(
            Matrix([[1, 0], [0, 1]])))

    A = Matrix([[1, 0], [0, 1]])
    B = Matrix([[x, y], [y, x]])
    C = Matrix([[4, 8], [2, 9]])

    assert A.lower_triangular_solve(B) == B
    assert A.lower_triangular_solve(C) == C


def test_upper_triangular_solve():

    raises(NonSquareMatrixError,
        lambda: Matrix([1, 0]).upper_triangular_solve(Matrix([0, 1])))
    raises(TypeError,
        lambda: Matrix([[1, 0], [0, 1]]).upper_triangular_solve(Matrix([1])))
    raises(TypeError,
        lambda: Matrix([[2, 1], [1, 2]]).upper_triangular_solve(
            Matrix([[1, 0], [0, 1]])))

    A = Matrix([[1, 0], [0, 1]])
    B = Matrix([[x, y], [y, x]])
    C = Matrix([[2, 4], [3, 8]])

    assert A.upper_triangular_solve(B) == B
    assert A.upper_triangular_solve(C) == C


def test_diagonal_solve():
    raises(TypeError, lambda: Matrix([1, 1]).diagonal_solve(Matrix([1])))
    A = Matrix([[1, 0], [0, 1]])*2
    B = Matrix([[x, y], [y, x]])
    assert A.diagonal_solve(B) == B/2


def test_matrix_norm():
    # Vector Tests
    # Test columns and symbols
    x = Symbol('x', real=True)
    v = Matrix([cos(x), sin(x)])
    assert trigsimp(v.norm(2)) == 1
    assert v.norm(10) == Pow(cos(x)**10 + sin(x)**10, S(1)/10)

    # Test Rows
    A = Matrix([[5, Rational(3, 2)]])
    assert A.norm() == Pow(25 + Rational(9, 4), S(1)/2)
    assert A.norm(oo) == max(A._mat)
    assert A.norm(-oo) == min(A._mat)

    # Matrix Tests
    # Intuitive test
    A = Matrix([[1, 1], [1, 1]])
    assert A.norm(2) == 2
    assert A.norm(-2) == 0
    assert A.norm('frobenius') == 2
    assert eye(10).norm(2) == eye(10).norm(-2) == 1

    # Test with Symbols and more complex entries
    A = Matrix([[3, y, y], [x, S(1)/2, -pi]])
    assert (A.norm('fro')
           == sqrt(S(37)/4 + 2*abs(y)**2 + pi**2 + x**2))

    # Check non-square
    A = Matrix([[1, 2, -3], [4, 5, Rational(13, 2)]])
    assert A.norm(2) == sqrt(S(389)/8 + sqrt(78665)/8)
    assert A.norm(-2) == S(0)
    assert A.norm('frobenius') == sqrt(389)/2

    # Test properties of matrix norms
    # http://en.wikipedia.org/wiki/Matrix_norm#Definition
    # Two matrices
    A = Matrix([[1, 2], [3, 4]])
    B = Matrix([[5, 5], [-2, 2]])
    C = Matrix([[0, -I], [I, 0]])
    D = Matrix([[1, 0], [0, -1]])
    L = [A, B, C, D]
    alpha = Symbol('alpha', real=True)

    for order in ['fro', 2, -2]:
        # Zero Check
        assert zeros(3).norm(order) == S(0)
        # Check Triangle Inequality for all Pairs of Matrices
        for X in L:
            for Y in L:
                dif = (X.norm(order) + Y.norm(order) -
                    (X + Y).norm(order))
                assert (dif >= 0)
        # Scalar multiplication linearity
        for M in [A, B, C, D]:
            dif = simplify((alpha*M).norm(order) -
                    abs(alpha) * M.norm(order))
            assert dif == 0

    # Test Properties of Vector Norms
    # http://en.wikipedia.org/wiki/Vector_norm
    # Two column vectors
    a = Matrix([1, 1 - 1*I, -3])
    b = Matrix([S(1)/2, 1*I, 1])
    c = Matrix([-1, -1, -1])
    d = Matrix([3, 2, I])
    e = Matrix([Integer(1e2), Rational(1, 1e2), 1])
    L = [a, b, c, d, e]
    alpha = Symbol('alpha', real=True)

    for order in [1, 2, -1, -2, S.Infinity, S.NegativeInfinity, pi]:
        # Zero Check
        if order > 0:
            assert Matrix([0, 0, 0]).norm(order) == S(0)
        # Triangle inequality on all pairs
        if order >= 1:  # Triangle InEq holds only for these norms
            for X in L:
                for Y in L:
                    dif = (X.norm(order) + Y.norm(order) -
                        (X + Y).norm(order))
                    assert simplify(dif >= 0) is S.true
        # Linear to scalar multiplication
        if order in [1, 2, -1, -2, S.Infinity, S.NegativeInfinity]:
            for X in L:
                dif = simplify((alpha*X).norm(order) -
                    (abs(alpha) * X.norm(order)))
                assert dif == 0


def test_condition_number():
    x = Symbol('x', real=True)
    A = eye(3)
    A[0, 0] = 10
    A[2, 2] = S(1)/10
    assert A.condition_number() == 100

    A[1, 1] = x
    assert A.condition_number() == Max(10, Abs(x)) / Min(S(1)/10, Abs(x))

    M = Matrix([[cos(x), sin(x)], [-sin(x), cos(x)]])
    Mc = M.condition_number()
    assert all(Float(1.).epsilon_eq(Mc.subs(x, val).evalf()) for val in
        [Rational(1, 5), Rational(1, 2), Rational(1, 10), pi/2, pi, 7*pi/4 ])

    #issue 10782
    assert Matrix([]).condition_number() == 0


def test_equality():
    A = Matrix(((1, 2, 3), (4, 5, 6), (7, 8, 9)))
    B = Matrix(((9, 8, 7), (6, 5, 4), (3, 2, 1)))
    assert A == A[:, :]
    assert not A != A[:, :]
    assert not A == B
    assert A != B
    assert A != 10
    assert not A == 10

    # A SparseMatrix can be equal to a Matrix
    C = SparseMatrix(((1, 0, 0), (0, 1, 0), (0, 0, 1)))
    D = Matrix(((1, 0, 0), (0, 1, 0), (0, 0, 1)))
    assert C == D
    assert not C != D


def test_col_join():
    assert eye(3).col_join(Matrix([[7, 7, 7]])) == \
        Matrix([[1, 0, 0],
                [0, 1, 0],
                [0, 0, 1],
                [7, 7, 7]])


def test_row_insert():
    r4 = Matrix([[4, 4, 4]])
    for i in range(-4, 5):
        l = [1, 0, 0]
        l.insert(i, 4)
        assert flatten(eye(3).row_insert(i, r4).col(0).tolist()) == l


def test_col_insert():
    c4 = Matrix([4, 4, 4])
    for i in range(-4, 5):
        l = [0, 0, 0]
        l.insert(i, 4)
        assert flatten(zeros(3).col_insert(i, c4).row(0).tolist()) == l


def test_normalized():
    assert Matrix([3, 4]).normalized() == \
        Matrix([Rational(3, 5), Rational(4, 5)])


def test_print_nonzero():
    assert capture(lambda: eye(3).print_nonzero()) == \
        '[X  ]\n[ X ]\n[  X]\n'
    assert capture(lambda: eye(3).print_nonzero('.')) == \
        '[.  ]\n[ . ]\n[  .]\n'


def test_zeros_eye():
    assert Matrix.eye(3) == eye(3)
    assert Matrix.zeros(3) == zeros(3)
    assert ones(3, 4) == Matrix(3, 4, [1]*12)

    i = Matrix([[1, 0], [0, 1]])
    z = Matrix([[0, 0], [0, 0]])
    for cls in classes:
        m = cls.eye(2)
        assert i == m  # but m == i will fail if m is immutable
        assert i == eye(2, cls=cls)
        assert type(m) == cls
        m = cls.zeros(2)
        assert z == m
        assert z == zeros(2, cls=cls)
        assert type(m) == cls


def test_is_zero():
    assert Matrix().is_zero
    assert Matrix([[0, 0], [0, 0]]).is_zero
    assert zeros(3, 4).is_zero
    assert not eye(3).is_zero
    assert Matrix([[x, 0], [0, 0]]).is_zero == None
    assert SparseMatrix([[x, 0], [0, 0]]).is_zero == None
    assert ImmutableMatrix([[x, 0], [0, 0]]).is_zero == None
    assert ImmutableSparseMatrix([[x, 0], [0, 0]]).is_zero == None
    assert Matrix([[x, 1], [0, 0]]).is_zero == False
    a = Symbol('a', nonzero=True)
    assert Matrix([[a, 0], [0, 0]]).is_zero == False


def test_rotation_matrices():
    # This tests the rotation matrices by rotating about an axis and back.
    theta = pi/3
    r3_plus = rot_axis3(theta)
    r3_minus = rot_axis3(-theta)
    r2_plus = rot_axis2(theta)
    r2_minus = rot_axis2(-theta)
    r1_plus = rot_axis1(theta)
    r1_minus = rot_axis1(-theta)
    assert r3_minus*r3_plus*eye(3) == eye(3)
    assert r2_minus*r2_plus*eye(3) == eye(3)
    assert r1_minus*r1_plus*eye(3) == eye(3)

    # Check the correctness of the trace of the rotation matrix
    assert r1_plus.trace() == 1 + 2*cos(theta)
    assert r2_plus.trace() == 1 + 2*cos(theta)
    assert r3_plus.trace() == 1 + 2*cos(theta)

    # Check that a rotation with zero angle doesn't change anything.
    assert rot_axis1(0) == eye(3)
    assert rot_axis2(0) == eye(3)
    assert rot_axis3(0) == eye(3)


def test_DeferredVector():
    assert str(DeferredVector("vector")[4]) == "vector[4]"
    assert sympify(DeferredVector("d")) == DeferredVector("d")

def test_DeferredVector_not_iterable():
    assert not iterable(DeferredVector('X'))

def test_DeferredVector_Matrix():
    raises(TypeError, lambda: Matrix(DeferredVector("V")))

def test_GramSchmidt():
    R = Rational
    m1 = Matrix(1, 2, [1, 2])
    m2 = Matrix(1, 2, [2, 3])
    assert GramSchmidt([m1, m2]) == \
        [Matrix(1, 2, [1, 2]), Matrix(1, 2, [R(2)/5, R(-1)/5])]
    assert GramSchmidt([m1.T, m2.T]) == \
        [Matrix(2, 1, [1, 2]), Matrix(2, 1, [R(2)/5, R(-1)/5])]
    # from wikipedia
    assert GramSchmidt([Matrix([3, 1]), Matrix([2, 2])], True) == [
        Matrix([3*sqrt(10)/10, sqrt(10)/10]),
        Matrix([-sqrt(10)/10, 3*sqrt(10)/10])]


def test_casoratian():
    assert casoratian([1, 2, 3, 4], 1) == 0
    assert casoratian([1, 2, 3, 4], 1, zero=False) == 0


def test_zero_dimension_multiply():
    assert (Matrix()*zeros(0, 3)).shape == (0, 3)
    assert zeros(3, 0)*zeros(0, 3) == zeros(3, 3)
    assert zeros(0, 3)*zeros(3, 0) == Matrix()


def test_slice_issue_2884():
    m = Matrix(2, 2, range(4))
    assert m[1, :] == Matrix([[2, 3]])
    assert m[-1, :] == Matrix([[2, 3]])
    assert m[:, 1] == Matrix([[1, 3]]).T
    assert m[:, -1] == Matrix([[1, 3]]).T
    raises(IndexError, lambda: m[2, :])
    raises(IndexError, lambda: m[2, 2])


def test_slice_issue_3401():
    assert zeros(0, 3)[:, -1].shape == (0, 1)
    assert zeros(3, 0)[0, :] == Matrix(1, 0, [])


def test_copyin():
    s = zeros(3, 3)
    s[3] = 1
    assert s[:, 0] == Matrix([0, 1, 0])
    assert s[3] == 1
    assert s[3: 4] == [1]
    s[1, 1] = 42
    assert s[1, 1] == 42
    assert s[1, 1:] == Matrix([[42, 0]])
    s[1, 1:] = Matrix([[5, 6]])
    assert s[1, :] == Matrix([[1, 5, 6]])
    s[1, 1:] = [[42, 43]]
    assert s[1, :] == Matrix([[1, 42, 43]])
    s[0, 0] = 17
    assert s[:, :1] == Matrix([17, 1, 0])
    s[0, 0] = [1, 1, 1]
    assert s[:, 0] == Matrix([1, 1, 1])
    s[0, 0] = Matrix([1, 1, 1])
    assert s[:, 0] == Matrix([1, 1, 1])
    s[0, 0] = SparseMatrix([1, 1, 1])
    assert s[:, 0] == Matrix([1, 1, 1])


def test_invertible_check():
    # sometimes a singular matrix will have a pivot vector shorter than
    # the number of rows in a matrix...
    assert Matrix([[1, 2], [1, 2]]).rref() == (Matrix([[1, 2], [0, 0]]), (0,))
    raises(ValueError, lambda: Matrix([[1, 2], [1, 2]]).inv())
    m = Matrix([
        [-1, -1,  0],
        [ x,  1,  1],
        [ 1,  x, -1],
    ])
    assert len(m.rref()[1]) != m.rows
    # in addition, unless simplify=True in the call to rref, the identity
    # matrix will be returned even though m is not invertible
    assert m.rref()[0] != eye(3)
    assert m.rref(simplify=signsimp)[0] != eye(3)
    raises(ValueError, lambda: m.inv(method="ADJ"))
    raises(ValueError, lambda: m.inv(method="GE"))
    raises(ValueError, lambda: m.inv(method="LU"))


@XFAIL
def test_issue_3959():
    x, y = symbols('x, y')
    e = x*y
    assert e.subs(x, Matrix([3, 5, 3])) == Matrix([3, 5, 3])*y


def test_issue_5964():
    assert str(Matrix([[1, 2], [3, 4]])) == 'Matrix([[1, 2], [3, 4]])'


def test_issue_7604():
    x, y = symbols(u"x y")
    assert sstr(Matrix([[x, 2*y], [y**2, x + 3]])) == \
        'Matrix([\n[   x,   2*y],\n[y**2, x + 3]])'


def test_is_Identity():
    assert eye(3).is_Identity
    assert eye(3).as_immutable().is_Identity
    assert not zeros(3).is_Identity
    assert not ones(3).is_Identity
    # issue 6242
    assert not Matrix([[1, 0, 0]]).is_Identity
    # issue 8854
    assert SparseMatrix(3,3, {(0,0):1, (1,1):1, (2,2):1}).is_Identity
    assert not SparseMatrix(2,3, range(6)).is_Identity
    assert not SparseMatrix(3,3, {(0,0):1, (1,1):1}).is_Identity
    assert not SparseMatrix(3,3, {(0,0):1, (1,1):1, (2,2):1, (0,1):2, (0,2):3}).is_Identity


def test_dot():
    assert ones(1, 3).dot(ones(3, 1)) == 3
    assert ones(1, 3).dot([1, 1, 1]) == 3


def test_dual():
    B_x, B_y, B_z, E_x, E_y, E_z = symbols(
        'B_x B_y B_z E_x E_y E_z', real=True)
    F = Matrix((
        (   0,  E_x,  E_y,  E_z),
        (-E_x,    0,  B_z, -B_y),
        (-E_y, -B_z,    0,  B_x),
        (-E_z,  B_y, -B_x,    0)
    ))
    Fd = Matrix((
        (  0, -B_x, -B_y, -B_z),
        (B_x,    0,  E_z, -E_y),
        (B_y, -E_z,    0,  E_x),
        (B_z,  E_y, -E_x,    0)
    ))
    assert F.dual().equals(Fd)
    assert eye(3).dual().equals(zeros(3))
    assert F.dual().dual().equals(-F)


def test_anti_symmetric():
    assert Matrix([1, 2]).is_anti_symmetric() is False
    m = Matrix(3, 3, [0, x**2 + 2*x + 1, y, -(x + 1)**2, 0, x*y, -y, -x*y, 0])
    assert m.is_anti_symmetric() is True
    assert m.is_anti_symmetric(simplify=False) is False
    assert m.is_anti_symmetric(simplify=lambda x: x) is False

    # tweak to fail
    m[2, 1] = -m[2, 1]
    assert m.is_anti_symmetric() is False
    # untweak
    m[2, 1] = -m[2, 1]

    m = m.expand()
    assert m.is_anti_symmetric(simplify=False) is True
    m[0, 0] = 1
    assert m.is_anti_symmetric() is False


def test_normalize_sort_diogonalization():
    A = Matrix(((1, 2), (2, 1)))
    P, Q = A.diagonalize(normalize=True)
    assert P*P.T == P.T*P == eye(P.cols)
    P, Q = A.diagonalize(normalize=True, sort=True)
    assert P*P.T == P.T*P == eye(P.cols)
    assert P*Q*P.inv() == A


def test_issue_5321():
    raises(ValueError, lambda: Matrix([[1, 2, 3], Matrix(0, 1, [])]))


def test_issue_5320():
    assert Matrix.hstack(eye(2), 2*eye(2)) == Matrix([
        [1, 0, 2, 0],
        [0, 1, 0, 2]
    ])
    assert Matrix.vstack(eye(2), 2*eye(2)) == Matrix([
        [1, 0],
        [0, 1],
        [2, 0],
        [0, 2]
    ])
    cls = SparseMatrix
    assert cls.hstack(cls(eye(2)), cls(2*eye(2))) == Matrix([
        [1, 0, 2, 0],
        [0, 1, 0, 2]
    ])

def test_issue_11944():
    A = Matrix([[1]])
    AIm = sympify(A)
    assert Matrix.hstack(AIm, A) == Matrix([[1, 1]])
    assert Matrix.vstack(AIm, A) == Matrix([[1], [1]])

def test_cross():
    a = [1, 2, 3]
    b = [3, 4, 5]
    col = Matrix([-2, 4, -2])
    row = col.T

    def test(M, ans):
        assert ans == M
        assert type(M) == cls
    for cls in classes:
        A = cls(a)
        B = cls(b)
        test(A.cross(B), col)
        test(A.cross(B.T), col)
        test(A.T.cross(B.T), row)
        test(A.T.cross(B), row)
    raises(ShapeError, lambda:
        Matrix(1, 2, [1, 1]).cross(Matrix(1, 2, [1, 1])))


def test_hash():
    for cls in classes[-2:]:
        s = {cls.eye(1), cls.eye(1)}
        assert len(s) == 1 and s.pop() == cls.eye(1)
    # issue 3979
    for cls in classes[:2]:
        assert not isinstance(cls.eye(1), collections.Hashable)


@XFAIL
def test_issue_3979():
    # when this passes, delete this and change the [1:2]
    # to [:2] in the test_hash above for issue 3979
    cls = classes[0]
    raises(AttributeError, lambda: hash(cls.eye(1)))


def test_adjoint():
    dat = [[0, I], [1, 0]]
    ans = Matrix([[0, 1], [-I, 0]])
    for cls in classes:
        assert ans == cls(dat).adjoint()

def test_simplify_immutable():
    from sympy import simplify, sin, cos
    assert simplify(ImmutableMatrix([[sin(x)**2 + cos(x)**2]])) == \
                    ImmutableMatrix([[1]])

def test_rank():
    from sympy.abc import x
    m = Matrix([[1, 2], [x, 1 - 1/x]])
    assert m.rank() == 2
    n = Matrix(3, 3, range(1, 10))
    assert n.rank() == 2
    p = zeros(3)
    assert p.rank() == 0

def test_issue_11434():
    ax, ay, bx, by, cx, cy, dx, dy, ex, ey, t0, t1 = \
        symbols('a_x a_y b_x b_y c_x c_y d_x d_y e_x e_y t_0 t_1')
    M = Matrix([[ax, ay, ax*t0, ay*t0, 0],
                [bx, by, bx*t0, by*t0, 0],
                [cx, cy, cx*t0, cy*t0, 1],
                [dx, dy, dx*t0, dy*t0, 1],
                [ex, ey, 2*ex*t1 - ex*t0, 2*ey*t1 - ey*t0, 0]])
    assert M.rank() == 4

def test_rank_regression_from_so():
    # see:
    # http://stackoverflow.com/questions/19072700/why-does-sympy-give-me-the-wrong-answer-when-i-row-reduce-a-symbolic-matrix

    nu, lamb = symbols('nu, lambda')
    A = Matrix([[-3*nu,         1,                  0,  0],
                [ 3*nu, -2*nu - 1,                  2,  0],
                [    0,      2*nu, (-1*nu) - lamb - 2,  3],
                [    0,         0,          nu + lamb, -3]])
    expected_reduced = Matrix([[1, 0, 0, 1/(nu**2*(-lamb - nu))],
                               [0, 1, 0,    3/(nu*(-lamb - nu))],
                               [0, 0, 1,         3/(-lamb - nu)],
                               [0, 0, 0,                      0]])
    expected_pivots = (0, 1, 2)

    reduced, pivots = A.rref()

    assert simplify(expected_reduced - reduced) == zeros(*A.shape)
    assert pivots == expected_pivots

def test_replace():
    from sympy import symbols, Function, Matrix
    F, G = symbols('F, G', cls=Function)
    K = Matrix(2, 2, lambda i, j: G(i+j))
    M = Matrix(2, 2, lambda i, j: F(i+j))
    N = M.replace(F, G)
    assert N == K

def test_replace_map():
    from sympy import symbols, Function, Matrix
    F, G = symbols('F, G', cls=Function)
    K = Matrix(2, 2, [(G(0), {F(0): G(0)}), (G(1), {F(1): G(1)}), (G(1), {F(1)\
    : G(1)}), (G(2), {F(2): G(2)})])
    M = Matrix(2, 2, lambda i, j: F(i+j))
    N = M.replace(F, G, True)
    assert N == K

def test_atoms():
    m = Matrix([[1, 2], [x, 1 - 1/x]])
    assert m.atoms() == {S(1),S(2),S(-1), x}
    assert m.atoms(Symbol) == {x}

@slow
def test_pinv():
    # Pseudoinverse of an invertible matrix is the inverse.
    A1 = Matrix([[a, b], [c, d]])
    assert simplify(A1.pinv()) == simplify(A1.inv())
    # Test the four properties of the pseudoinverse for various matrices.
    As = [Matrix([[13, 104], [2212, 3], [-3, 5]]),
          Matrix([[1, 7, 9], [11, 17, 19]]),
          Matrix([a, b])]
    for A in As:
        A_pinv = A.pinv()
        AAp = A * A_pinv
        ApA = A_pinv * A
        assert simplify(AAp * A) == A
        assert simplify(ApA * A_pinv) == A_pinv
        assert AAp.H == AAp
        assert ApA.H == ApA

def test_pinv_solve():
    # Fully determined system (unique result, identical to other solvers).
    A = Matrix([[1, 5], [7, 9]])
    B = Matrix([12, 13])
    assert A.pinv_solve(B) == A.cholesky_solve(B)
    assert A.pinv_solve(B) == A.LDLsolve(B)
    assert A.pinv_solve(B) == Matrix([sympify('-43/26'), sympify('71/26')])
    assert A * A.pinv() * B == B
    # Fully determined, with two-dimensional B matrix.
    B = Matrix([[12, 13, 14], [15, 16, 17]])
    assert A.pinv_solve(B) == A.cholesky_solve(B)
    assert A.pinv_solve(B) == A.LDLsolve(B)
    assert A.pinv_solve(B) == Matrix([[-33, -37, -41], [69, 75, 81]]) / 26
    assert A * A.pinv() * B == B
    # Underdetermined system (infinite results).
    A = Matrix([[1, 0, 1], [0, 1, 1]])
    B = Matrix([5, 7])
    solution = A.pinv_solve(B)
    w = {}
    for s in solution.atoms(Symbol):
        # Extract dummy symbols used in the solution.
        w[s.name] = s
    assert solution == Matrix([[w['w0_0']/3 + w['w1_0']/3 - w['w2_0']/3 + 1],
                               [w['w0_0']/3 + w['w1_0']/3 - w['w2_0']/3 + 3],
                               [-w['w0_0']/3 - w['w1_0']/3 + w['w2_0']/3 + 4]])
    assert A * A.pinv() * B == B
    # Overdetermined system (least squares results).
    A = Matrix([[1, 0], [0, 0], [0, 1]])
    B = Matrix([3, 2, 1])
    assert A.pinv_solve(B) == Matrix([3, 1])
    # Proof the solution is not exact.
    assert A * A.pinv() * B != B

@XFAIL
def test_pinv_rank_deficient():
    # Test the four properties of the pseudoinverse for various matrices.
    As = [Matrix([[1, 1, 1], [2, 2, 2]]),
          Matrix([[1, 0], [0, 0]])]
    for A in As:
        A_pinv = A.pinv()
        AAp = A * A_pinv
        ApA = A_pinv * A
        assert simplify(AAp * A) == A
        assert simplify(ApA * A_pinv) == A_pinv
        assert AAp.H == AAp
        assert ApA.H == ApA
    # Test solving with rank-deficient matrices.
    A = Matrix([[1, 0], [0, 0]])
    # Exact, non-unique solution.
    B = Matrix([3, 0])
    solution = A.pinv_solve(B)
    w1 = solution.atoms(Symbol).pop()
    assert w1.name == 'w1_0'
    assert solution == Matrix([3, w1])
    assert A * A.pinv() * B == B
    # Least squares, non-unique solution.
    B = Matrix([3, 1])
    solution = A.pinv_solve(B)
    w1 = solution.atoms(Symbol).pop()
    assert w1.name == 'w1_0'
    assert solution == Matrix([3, w1])
    assert A * A.pinv() * B != B


def test_gauss_jordan_solve():

    # Square, full rank, unique solution
    A = Matrix([[1, 2, 3], [4, 5, 6], [7, 8, 10]])
    b = Matrix([3, 6, 9])
    sol, params = A.gauss_jordan_solve(b)
    assert sol == Matrix([[-1], [2], [0]])
    assert params == Matrix(0, 1, [])

    # Square, reduced rank, parametrized solution
    A = Matrix([[1, 2, 3], [4, 5, 6], [7, 8, 9]])
    b = Matrix([3, 6, 9])
    sol, params, freevar = A.gauss_jordan_solve(b, freevar=True)
    w = {}
    for s in sol.atoms(Symbol):
        # Extract dummy symbols used in the solution.
        w[s.name] = s
    assert sol == Matrix([[w['tau0'] - 1], [-2*w['tau0'] + 2], [w['tau0']]])
    assert params == Matrix([[w['tau0']]])
    assert freevar == [2]

    # Square, reduced rank, parametrized solution
    A = Matrix([[1, 2, 3], [2, 4, 6], [3, 6, 9]])
    b = Matrix([0, 0, 0])
    sol, params = A.gauss_jordan_solve(b)
    w = {}
    for s in sol.atoms(Symbol):
        w[s.name] = s
    assert sol == Matrix([[-2*w['tau0'] - 3*w['tau1']],
                         [w['tau0']], [w['tau1']]])
    assert params == Matrix([[w['tau0']], [w['tau1']]])

    # Square, reduced rank, parametrized solution
    A = Matrix([[0, 0, 0], [0, 0, 0], [0, 0, 0]])
    b = Matrix([0, 0, 0])
    sol, params = A.gauss_jordan_solve(b)
    w = {}
    for s in sol.atoms(Symbol):
        w[s.name] = s
    assert sol == Matrix([[w['tau0']], [w['tau1']], [w['tau2']]])
    assert params == Matrix([[w['tau0']], [w['tau1']], [w['tau2']]])

    # Square, reduced rank, no solution
    A = Matrix([[1, 2, 3], [2, 4, 6], [3, 6, 9]])
    b = Matrix([0, 0, 1])
    raises(ValueError, lambda: A.gauss_jordan_solve(b))

    # Rectangular, tall, full rank, unique solution
    A = Matrix([[1, 5, 3], [2, 1, 6], [1, 7, 9], [1, 4, 3]])
    b = Matrix([0, 0, 1, 0])
    sol, params = A.gauss_jordan_solve(b)
    assert sol == Matrix([[-S(1)/2], [0], [S(1)/6]])
    assert params == Matrix(0, 1, [])

    # Rectangular, tall, full rank, no solution
    A = Matrix([[1, 5, 3], [2, 1, 6], [1, 7, 9], [1, 4, 3]])
    b = Matrix([0, 0, 0, 1])
    raises(ValueError, lambda: A.gauss_jordan_solve(b))

    # Rectangular, tall, reduced rank, parametrized solution
    A = Matrix([[1, 5, 3], [2, 10, 6], [3, 15, 9], [1, 4, 3]])
    b = Matrix([0, 0, 0, 1])
    sol, params = A.gauss_jordan_solve(b)
    w = {}
    for s in sol.atoms(Symbol):
        w[s.name] = s
    assert sol == Matrix([[-3*w['tau0'] + 5], [-1], [w['tau0']]])
    assert params == Matrix([[w['tau0']]])

    # Rectangular, tall, reduced rank, no solution
    A = Matrix([[1, 5, 3], [2, 10, 6], [3, 15, 9], [1, 4, 3]])
    b = Matrix([0, 0, 1, 1])
    raises(ValueError, lambda: A.gauss_jordan_solve(b))

    # Rectangular, wide, full rank, parametrized solution
    A = Matrix([[1, 2, 3, 4], [5, 6, 7, 8], [9, 10, 1, 12]])
    b = Matrix([1, 1, 1])
    sol, params = A.gauss_jordan_solve(b)
    w = {}
    for s in sol.atoms(Symbol):
        w[s.name] = s
    assert sol == Matrix([[2*w['tau0'] - 1], [-3*w['tau0'] + 1], [0],
                         [w['tau0']]])
    assert params == Matrix([[w['tau0']]])

    # Rectangular, wide, reduced rank, parametrized solution
    A = Matrix([[1, 2, 3, 4], [5, 6, 7, 8], [2, 4, 6, 8]])
    b = Matrix([0, 1, 0])
    sol, params = A.gauss_jordan_solve(b)
    w = {}
    for s in sol.atoms(Symbol):
        w[s.name] = s
    assert sol == Matrix([[w['tau0'] + 2*w['tau1'] + 1/S(2)],
                         [-2*w['tau0'] - 3*w['tau1'] - 1/S(4)],
                         [w['tau0']], [w['tau1']]])
    assert params == Matrix([[w['tau0']], [w['tau1']]])

    # Rectangular, wide, reduced rank, no solution
    A = Matrix([[1, 2, 3, 4], [5, 6, 7, 8], [2, 4, 6, 8]])
    b = Matrix([1, 1, 1])
    raises(ValueError, lambda: A.gauss_jordan_solve(b))


def test_issue_7201():
    assert ones(0, 1) + ones(0, 1) == Matrix(0, 1, [])
    assert ones(1, 0) + ones(1, 0) == Matrix(1, 0, [])

def test_free_symbols():
    for M in ImmutableMatrix, ImmutableSparseMatrix, Matrix, SparseMatrix:
        assert M([[x], [0]]).free_symbols == {x}

def test_from_ndarray():
    """See issue 7465."""
    try:
        from numpy import array
    except ImportError:
        skip('NumPy must be available to test creating matrices from ndarrays')

    assert Matrix(array([1, 2, 3])) == Matrix([1, 2, 3])
    assert Matrix(array([[1, 2, 3]])) == Matrix([[1, 2, 3]])
    assert Matrix(array([[1, 2, 3], [4, 5, 6]])) == \
        Matrix([[1, 2, 3], [4, 5, 6]])
    assert Matrix(array([x, y, z])) == Matrix([x, y, z])
    raises(NotImplementedError, lambda: Matrix(array([[
        [1, 2], [3, 4]], [[5, 6], [7, 8]]])))

def test_hermitian():
    a = Matrix([[1, I], [-I, 1]])
    assert a.is_hermitian
    a[0, 0] = 2*I
    assert a.is_hermitian is False
    a[0, 0] = x
    assert a.is_hermitian is None
    a[0, 1] = a[1, 0]*I
    assert a.is_hermitian is False

def test_doit():
    a = Matrix([[Add(x,x, evaluate=False)]])
    assert a[0] != 2*x
    assert a.doit() == Matrix([[2*x]])

def test_issue_9457_9467_9876():
    # for row_del(index)
    M = Matrix([[1, 2, 3], [2, 3, 4], [3, 4, 5]])
    M.row_del(1)
    assert M == Matrix([[1, 2, 3], [3, 4, 5]])
    N = Matrix([[1, 2, 3], [2, 3, 4], [3, 4, 5]])
    N.row_del(-2)
    assert N == Matrix([[1, 2, 3], [3, 4, 5]])
    O = Matrix([[1, 2, 3], [5, 6, 7], [9, 10, 11]])
    O.row_del(-1)
    assert O == Matrix([[1, 2, 3], [5, 6, 7]])
    P = Matrix([[1, 2, 3], [2, 3, 4], [3, 4, 5]])
    raises(IndexError, lambda: P.row_del(10))
    Q = Matrix([[1, 2, 3], [2, 3, 4], [3, 4, 5]])
    raises(IndexError, lambda: Q.row_del(-10))

    # for col_del(index)
    M = Matrix([[1, 2, 3], [2, 3, 4], [3, 4, 5]])
    M.col_del(1)
    assert M == Matrix([[1, 3], [2, 4], [3, 5]])
    N = Matrix([[1, 2, 3], [2, 3, 4], [3, 4, 5]])
    N.col_del(-2)
    assert N == Matrix([[1, 3], [2, 4], [3, 5]])
    P = Matrix([[1, 2, 3], [2, 3, 4], [3, 4, 5]])
    raises(IndexError, lambda: P.col_del(10))
    Q = Matrix([[1, 2, 3], [2, 3, 4], [3, 4, 5]])
    raises(IndexError, lambda: Q.col_del(-10))

def test_issue_9422():
    x, y = symbols('x y', commutative=False)
    a, b = symbols('a b')
    M = eye(2)
    M1 = Matrix(2, 2, [x, y, y, z])
    assert y*x*M != x*y*M
    assert b*a*M == a*b*M
    assert x*M1 != M1*x
    assert a*M1 == M1*a
    assert y*x*M == Matrix([[y*x, 0], [0, y*x]])


def test_issue_10770():
    M = Matrix([])
    a = ['col_insert', 'row_join'], Matrix([9, 6, 3])
    b = ['row_insert', 'col_join'], a[1].T
    c = ['row_insert', 'col_insert'], Matrix([[1, 2], [3, 4]])
    for ops, m in (a, b, c):
        for op in ops:
            f = getattr(M, op)
            new = f(m) if 'join' in op else f(42, m)
            assert new == m and id(new) != id(m)


def test_issue_10658():
    A = Matrix([[1, 2, 3], [4, 5, 6], [7, 8, 9]])
    assert A.extract([0, 1, 2], [True, True, False]) == \
        Matrix([[1, 2], [4, 5], [7, 8]])
    assert A.extract([0, 1, 2], [True, False, False]) == Matrix([[1], [4], [7]])
    assert A.extract([True, False, False], [0, 1, 2]) == Matrix([[1, 2, 3]])
    assert A.extract([True, False, True], [0, 1, 2]) == \
        Matrix([[1, 2, 3], [7, 8, 9]])
    assert A.extract([0, 1, 2], [False, False, False]) == Matrix(3, 0, [])
    assert A.extract([False, False, False], [0, 1, 2]) == Matrix(0, 3, [])
    assert A.extract([True, False, True], [False, True, False]) == \
        Matrix([[2], [8]])

def test_opportunistic_simplification():
    # this test relates to issue #10718, #9480, #11434

    # issue #9480
    m = Matrix([[-5 + 5*sqrt(2), -5], [-5*sqrt(2)/2 + 5, -5*sqrt(2)/2]])
    assert m.rank() == 1

    # issue #10781
    m = Matrix([[3+3*sqrt(3)*I, -9],[4,-3+3*sqrt(3)*I]])
    assert simplify(m.rref()[0] - Matrix([[1, -9/(3 + 3*sqrt(3)*I)], [0, 0]])) == zeros(2, 2)

    # issue #11434
    ax,ay,bx,by,cx,cy,dx,dy,ex,ey,t0,t1 = symbols('a_x a_y b_x b_y c_x c_y d_x d_y e_x e_y t_0 t_1')
    m = Matrix([[ax,ay,ax*t0,ay*t0,0],[bx,by,bx*t0,by*t0,0],[cx,cy,cx*t0,cy*t0,1],[dx,dy,dx*t0,dy*t0,1],[ex,ey,2*ex*t1-ex*t0,2*ey*t1-ey*t0,0]])
    assert m.rank() == 4

def test_partial_pivoting():
    # example from https://en.wikipedia.org/wiki/Pivot_element
    # partial pivoting with back subsitution gives a perfect result
    # naive pivoting give an error ~1e-13, so anything better than
    # 1e-15 is good
    mm=Matrix([[0.003 ,59.14, 59.17],[ 5.291, -6.13,46.78]])
    assert (mm.rref()[0] - Matrix([[1.0,   0, 10.0], [  0, 1.0,  1.0]])).norm() < 1e-15

    # issue #11549
    m_mixed = Matrix([[6e-17, 1.0, 4],[ -1.0,   0, 8],[    0,   0, 1]])
    m_float = Matrix([[6e-17, 1.0, 4.],[ -1.0,   0., 8.],[    0.,   0., 1.]])
    m_inv = Matrix([[  0,    -1.0,  8.0],[1.0, 6.0e-17, -4.0],[  0,       0,    1]])
    # this example is numerically unstable and involves a matrix with a norm >= 8,
    # this comparing the difference of the results with 1e-15 is numerically sound.
    assert (m_mixed.inv() - m_inv).norm() < 1e-15
    assert (m_float.inv() - m_inv).norm() < 1e-15

def test_iszero_substitution():
    """ When doing numerical computations, all elements that pass
    the iszerofunc test should be set to numerically zero if they
    aren't already. """

    # Matrix from issue #9060
    m = Matrix([[0.9, -0.1, -0.2, 0],[-0.8, 0.9, -0.4, 0],[-0.1, -0.8, 0.6, 0]])
    m_rref = m.rref(iszerofunc=lambda x: abs(x)<6e-15)[0]
    m_correct = Matrix([[1.0,   0, -0.301369863013699, 0],[  0, 1.0, -0.712328767123288, 0],[  0,   0,                  0, 0]])
    m_diff = m_rref - m_correct
    assert m_diff.norm() < 1e-15
    # if a zero-substitution wasn't made, this entry will be -1.11022302462516e-16
    assert m_rref[2,2] == 0


@slow
def test_issue_11238():
    from sympy import Point
    xx = 8*tan(13*pi/45)/(tan(13*pi/45) + sqrt(3))
    yy = (-8*sqrt(3)*tan(13*pi/45)**2 + 24*tan(13*pi/45))/(-3 + tan(13*pi/45)**2)
    p1 = Point(0, 0)
    p2 = Point(1, -sqrt(3))
    p0 = Point(xx,yy)
    m1 = Matrix([p1 - simplify(p0), p2 - simplify(p0)])
    m2 = Matrix([p1 - p0, p2 - p0])
    m3 = Matrix([simplify(p1 - p0), simplify(p2 - p0)])

    assert m1.rank(simplify=True) == 1
    assert m2.rank(simplify=True) == 1
    assert m3.rank(simplify=True) == 1

def test_as_real_imag():
    m1 = Matrix(2,2,[1,2,3,4])
    m2 = m1*S.ImaginaryUnit
    m3 = m1 + m2

    for kls in classes:
        a,b = kls(m3).as_real_imag()
        assert list(a) == list(m1)
        assert list(b) == list(m1)

def test_deprecated():
    # Maintain tests for deprecated functions.  We must capture
    # the deprecation warnings.  When the deprecated functionality is
    # removed, the corresponding tests should be removed.
    with warnings.catch_warnings():
        warnings.filterwarnings("ignore", category=SymPyDeprecationWarning)
<<<<<<< HEAD

        # jordan_cells()
        m = Matrix(3, 3, [0, 1, 0, -4, 4, 0, -2, 1, 2])
        P, Jcells = m.jordan_cells()
        assert Jcells[1] == Matrix(1, 1, [2])
        assert Jcells[0] == Matrix(2, 2, [2, 1, 0, 2])

        # cholesky()
        raises(NonSquareMatrixError, lambda: Matrix(2, 1, (1, 2)).cholesky())
        raises(ValueError, lambda: Matrix(2, 2, (1, 2, 3, 4)).cholesky())
        A = Matrix(3, 3, (25, 15, -5, 15, 18, 0, -5, 0, 11))
        Acho = A.cholesky()
        assert Acho*Acho.T == A
        assert Acho.is_lower
        assert Acho == Matrix([[5, 0, 0], [3, 3, 0], [-1, 1, 3]])

        # LDLdecomposition()
        A = Matrix(3, 3, (25, 15, -5, 15, 18, 0, -5, 0, 11))
        assert A.LDLdecomposition() == A.LDL_decomposition()
=======
        m = Matrix(3, 3, [0, 1, 0, -4, 4, 0, -2, 1, 2])
        P, Jcells = m.jordan_cells()
        assert Jcells[1] == Matrix(1, 1, [2])
        assert Jcells[0] == Matrix(2, 2, [2, 1, 0, 2])
>>>>>>> 5896d139
<|MERGE_RESOLUTION|>--- conflicted
+++ resolved
@@ -2903,7 +2903,6 @@
     # removed, the corresponding tests should be removed.
     with warnings.catch_warnings():
         warnings.filterwarnings("ignore", category=SymPyDeprecationWarning)
-<<<<<<< HEAD
 
         # jordan_cells()
         m = Matrix(3, 3, [0, 1, 0, -4, 4, 0, -2, 1, 2])
@@ -2922,10 +2921,4 @@
 
         # LDLdecomposition()
         A = Matrix(3, 3, (25, 15, -5, 15, 18, 0, -5, 0, 11))
-        assert A.LDLdecomposition() == A.LDL_decomposition()
-=======
-        m = Matrix(3, 3, [0, 1, 0, -4, 4, 0, -2, 1, 2])
-        P, Jcells = m.jordan_cells()
-        assert Jcells[1] == Matrix(1, 1, [2])
-        assert Jcells[0] == Matrix(2, 2, [2, 1, 0, 2])
->>>>>>> 5896d139
+        assert A.LDLdecomposition() == A.LDL_decomposition()