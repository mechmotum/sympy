--- conflicted
+++ resolved
@@ -616,7 +616,6 @@
     assert AlgebraicFunctionQ([a, a*b], x) == True
     assert AlgebraicFunctionQ([sin(x)], x) == False
 
-<<<<<<< HEAD
 def test_MonomialQ():
     assert not MonomialQ(2*x**7+6, x)
     assert MonomialQ(2*x**7, x)
@@ -694,7 +693,7 @@
     assert not CubicMatchQ(x**3+3*x**2, x)
     assert CubicMatchQ(x**3+3, x)
     assert not CubicMatchQ(x**3, x)
-=======
+
 def test_LeadTerm():
     assert LeadTerm(a*b*c) == a*b*c
     assert LeadTerm(a + b + c) == a
@@ -859,4 +858,3 @@
 
 def test_CombineExponents():
     print(CombineExponents())
->>>>>>> 66e8a31b
